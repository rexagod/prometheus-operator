{
  "apiVersion": "apiextensions.k8s.io/v1",
  "kind": "CustomResourceDefinition",
  "metadata": {
    "annotations": {
<<<<<<< HEAD
      "controller-gen.kubebuilder.io/version": "v0.16.1",
      "operator.prometheus.io/version": "0.76.0"
=======
      "controller-gen.kubebuilder.io/version": "v0.15.0",
      "operator.prometheus.io/version": "0.76.1"
>>>>>>> caa140ff
    },
    "name": "probes.monitoring.coreos.com"
  },
  "spec": {
    "group": "monitoring.coreos.com",
    "names": {
      "categories": [
        "prometheus-operator"
      ],
      "kind": "Probe",
      "listKind": "ProbeList",
      "plural": "probes",
      "shortNames": [
        "prb"
      ],
      "singular": "probe"
    },
    "scope": "Namespaced",
    "versions": [
      {
        "name": "v1",
        "schema": {
          "openAPIV3Schema": {
            "description": "The `Probe` custom resource definition (CRD) defines how to scrape metrics from prober exporters such as the [blackbox exporter](https://github.com/prometheus/blackbox_exporter).\n\nThe `Probe` resource needs 2 pieces of information:\n* The list of probed addresses which can be defined statically or by discovering Kubernetes Ingress objects.\n* The prober which exposes the availability of probed endpoints (over various protocols such HTTP, TCP, ICMP, ...) as Prometheus metrics.\n\n`Prometheus` and `PrometheusAgent` objects select `Probe` objects using label and namespace selectors.",
            "properties": {
              "apiVersion": {
                "description": "APIVersion defines the versioned schema of this representation of an object.\nServers should convert recognized schemas to the latest internal value, and\nmay reject unrecognized values.\nMore info: https://git.k8s.io/community/contributors/devel/sig-architecture/api-conventions.md#resources",
                "type": "string"
              },
              "kind": {
                "description": "Kind is a string value representing the REST resource this object represents.\nServers may infer this from the endpoint the client submits requests to.\nCannot be updated.\nIn CamelCase.\nMore info: https://git.k8s.io/community/contributors/devel/sig-architecture/api-conventions.md#types-kinds",
                "type": "string"
              },
              "metadata": {
                "type": "object"
              },
              "spec": {
                "description": "Specification of desired Ingress selection for target discovery by Prometheus.",
                "properties": {
                  "authorization": {
                    "description": "Authorization section for this endpoint",
                    "properties": {
                      "credentials": {
                        "description": "Selects a key of a Secret in the namespace that contains the credentials for authentication.",
                        "properties": {
                          "key": {
                            "description": "The key of the secret to select from.  Must be a valid secret key.",
                            "type": "string"
                          },
                          "name": {
                            "default": "",
                            "description": "Name of the referent.\nThis field is effectively required, but due to backwards compatibility is\nallowed to be empty. Instances of this type with an empty value here are\nalmost certainly wrong.\nMore info: https://kubernetes.io/docs/concepts/overview/working-with-objects/names/#names",
                            "type": "string"
                          },
                          "optional": {
                            "description": "Specify whether the Secret or its key must be defined",
                            "type": "boolean"
                          }
                        },
                        "required": [
                          "key"
                        ],
                        "type": "object",
                        "x-kubernetes-map-type": "atomic"
                      },
                      "type": {
                        "description": "Defines the authentication type. The value is case-insensitive.\n\n\"Basic\" is not a supported value.\n\nDefault: \"Bearer\"",
                        "type": "string"
                      }
                    },
                    "type": "object"
                  },
                  "basicAuth": {
                    "description": "BasicAuth allow an endpoint to authenticate over basic authentication.\nMore info: https://prometheus.io/docs/operating/configuration/#endpoint",
                    "properties": {
                      "password": {
                        "description": "`password` specifies a key of a Secret containing the password for\nauthentication.",
                        "properties": {
                          "key": {
                            "description": "The key of the secret to select from.  Must be a valid secret key.",
                            "type": "string"
                          },
                          "name": {
                            "default": "",
                            "description": "Name of the referent.\nThis field is effectively required, but due to backwards compatibility is\nallowed to be empty. Instances of this type with an empty value here are\nalmost certainly wrong.\nMore info: https://kubernetes.io/docs/concepts/overview/working-with-objects/names/#names",
                            "type": "string"
                          },
                          "optional": {
                            "description": "Specify whether the Secret or its key must be defined",
                            "type": "boolean"
                          }
                        },
                        "required": [
                          "key"
                        ],
                        "type": "object",
                        "x-kubernetes-map-type": "atomic"
                      },
                      "username": {
                        "description": "`username` specifies a key of a Secret containing the username for\nauthentication.",
                        "properties": {
                          "key": {
                            "description": "The key of the secret to select from.  Must be a valid secret key.",
                            "type": "string"
                          },
                          "name": {
                            "default": "",
                            "description": "Name of the referent.\nThis field is effectively required, but due to backwards compatibility is\nallowed to be empty. Instances of this type with an empty value here are\nalmost certainly wrong.\nMore info: https://kubernetes.io/docs/concepts/overview/working-with-objects/names/#names",
                            "type": "string"
                          },
                          "optional": {
                            "description": "Specify whether the Secret or its key must be defined",
                            "type": "boolean"
                          }
                        },
                        "required": [
                          "key"
                        ],
                        "type": "object",
                        "x-kubernetes-map-type": "atomic"
                      }
                    },
                    "type": "object"
                  },
                  "bearerTokenSecret": {
                    "description": "Secret to mount to read bearer token for scraping targets. The secret\nneeds to be in the same namespace as the probe and accessible by\nthe Prometheus Operator.",
                    "properties": {
                      "key": {
                        "description": "The key of the secret to select from.  Must be a valid secret key.",
                        "type": "string"
                      },
                      "name": {
                        "default": "",
                        "description": "Name of the referent.\nThis field is effectively required, but due to backwards compatibility is\nallowed to be empty. Instances of this type with an empty value here are\nalmost certainly wrong.\nMore info: https://kubernetes.io/docs/concepts/overview/working-with-objects/names/#names",
                        "type": "string"
                      },
                      "optional": {
                        "description": "Specify whether the Secret or its key must be defined",
                        "type": "boolean"
                      }
                    },
                    "required": [
                      "key"
                    ],
                    "type": "object",
                    "x-kubernetes-map-type": "atomic"
                  },
                  "interval": {
                    "description": "Interval at which targets are probed using the configured prober.\nIf not specified Prometheus' global scrape interval is used.",
                    "pattern": "^(0|(([0-9]+)y)?(([0-9]+)w)?(([0-9]+)d)?(([0-9]+)h)?(([0-9]+)m)?(([0-9]+)s)?(([0-9]+)ms)?)$",
                    "type": "string"
                  },
                  "jobName": {
                    "description": "The job name assigned to scraped metrics by default.",
                    "type": "string"
                  },
                  "keepDroppedTargets": {
                    "description": "Per-scrape limit on the number of targets dropped by relabeling\nthat will be kept in memory. 0 means no limit.\n\nIt requires Prometheus >= v2.47.0.",
                    "format": "int64",
                    "type": "integer"
                  },
                  "labelLimit": {
                    "description": "Per-scrape limit on number of labels that will be accepted for a sample.\nOnly valid in Prometheus versions 2.27.0 and newer.",
                    "format": "int64",
                    "type": "integer"
                  },
                  "labelNameLengthLimit": {
                    "description": "Per-scrape limit on length of labels name that will be accepted for a sample.\nOnly valid in Prometheus versions 2.27.0 and newer.",
                    "format": "int64",
                    "type": "integer"
                  },
                  "labelValueLengthLimit": {
                    "description": "Per-scrape limit on length of labels value that will be accepted for a sample.\nOnly valid in Prometheus versions 2.27.0 and newer.",
                    "format": "int64",
                    "type": "integer"
                  },
                  "metricRelabelings": {
                    "description": "MetricRelabelConfigs to apply to samples before ingestion.",
                    "items": {
                      "description": "RelabelConfig allows dynamic rewriting of the label set for targets, alerts,\nscraped samples and remote write samples.\n\nMore info: https://prometheus.io/docs/prometheus/latest/configuration/configuration/#relabel_config",
                      "properties": {
                        "action": {
                          "default": "replace",
                          "description": "Action to perform based on the regex matching.\n\n`Uppercase` and `Lowercase` actions require Prometheus >= v2.36.0.\n`DropEqual` and `KeepEqual` actions require Prometheus >= v2.41.0.\n\nDefault: \"Replace\"",
                          "enum": [
                            "replace",
                            "Replace",
                            "keep",
                            "Keep",
                            "drop",
                            "Drop",
                            "hashmod",
                            "HashMod",
                            "labelmap",
                            "LabelMap",
                            "labeldrop",
                            "LabelDrop",
                            "labelkeep",
                            "LabelKeep",
                            "lowercase",
                            "Lowercase",
                            "uppercase",
                            "Uppercase",
                            "keepequal",
                            "KeepEqual",
                            "dropequal",
                            "DropEqual"
                          ],
                          "type": "string"
                        },
                        "modulus": {
                          "description": "Modulus to take of the hash of the source label values.\n\nOnly applicable when the action is `HashMod`.",
                          "format": "int64",
                          "type": "integer"
                        },
                        "regex": {
                          "description": "Regular expression against which the extracted value is matched.",
                          "type": "string"
                        },
                        "replacement": {
                          "description": "Replacement value against which a Replace action is performed if the\nregular expression matches.\n\nRegex capture groups are available.",
                          "type": "string"
                        },
                        "separator": {
                          "description": "Separator is the string between concatenated SourceLabels.",
                          "type": "string"
                        },
                        "sourceLabels": {
                          "description": "The source labels select values from existing labels. Their content is\nconcatenated using the configured Separator and matched against the\nconfigured regular expression.",
                          "items": {
                            "description": "LabelName is a valid Prometheus label name which may only contain ASCII\nletters, numbers, as well as underscores.",
                            "pattern": "^[a-zA-Z_][a-zA-Z0-9_]*$",
                            "type": "string"
                          },
                          "type": "array"
                        },
                        "targetLabel": {
                          "description": "Label to which the resulting string is written in a replacement.\n\nIt is mandatory for `Replace`, `HashMod`, `Lowercase`, `Uppercase`,\n`KeepEqual` and `DropEqual` actions.\n\nRegex capture groups are available.",
                          "type": "string"
                        }
                      },
                      "type": "object"
                    },
                    "type": "array"
                  },
                  "module": {
                    "description": "The module to use for probing specifying how to probe the target.\nExample module configuring in the blackbox exporter:\nhttps://github.com/prometheus/blackbox_exporter/blob/master/example.yml",
                    "type": "string"
                  },
                  "oauth2": {
                    "description": "OAuth2 for the URL. Only valid in Prometheus versions 2.27.0 and newer.",
                    "properties": {
                      "clientId": {
                        "description": "`clientId` specifies a key of a Secret or ConfigMap containing the\nOAuth2 client's ID.",
                        "properties": {
                          "configMap": {
                            "description": "ConfigMap containing data to use for the targets.",
                            "properties": {
                              "key": {
                                "description": "The key to select.",
                                "type": "string"
                              },
                              "name": {
                                "default": "",
                                "description": "Name of the referent.\nThis field is effectively required, but due to backwards compatibility is\nallowed to be empty. Instances of this type with an empty value here are\nalmost certainly wrong.\nMore info: https://kubernetes.io/docs/concepts/overview/working-with-objects/names/#names",
                                "type": "string"
                              },
                              "optional": {
                                "description": "Specify whether the ConfigMap or its key must be defined",
                                "type": "boolean"
                              }
                            },
                            "required": [
                              "key"
                            ],
                            "type": "object",
                            "x-kubernetes-map-type": "atomic"
                          },
                          "secret": {
                            "description": "Secret containing data to use for the targets.",
                            "properties": {
                              "key": {
                                "description": "The key of the secret to select from.  Must be a valid secret key.",
                                "type": "string"
                              },
                              "name": {
                                "default": "",
                                "description": "Name of the referent.\nThis field is effectively required, but due to backwards compatibility is\nallowed to be empty. Instances of this type with an empty value here are\nalmost certainly wrong.\nMore info: https://kubernetes.io/docs/concepts/overview/working-with-objects/names/#names",
                                "type": "string"
                              },
                              "optional": {
                                "description": "Specify whether the Secret or its key must be defined",
                                "type": "boolean"
                              }
                            },
                            "required": [
                              "key"
                            ],
                            "type": "object",
                            "x-kubernetes-map-type": "atomic"
                          }
                        },
                        "type": "object"
                      },
                      "clientSecret": {
                        "description": "`clientSecret` specifies a key of a Secret containing the OAuth2\nclient's secret.",
                        "properties": {
                          "key": {
                            "description": "The key of the secret to select from.  Must be a valid secret key.",
                            "type": "string"
                          },
                          "name": {
                            "default": "",
                            "description": "Name of the referent.\nThis field is effectively required, but due to backwards compatibility is\nallowed to be empty. Instances of this type with an empty value here are\nalmost certainly wrong.\nMore info: https://kubernetes.io/docs/concepts/overview/working-with-objects/names/#names",
                            "type": "string"
                          },
                          "optional": {
                            "description": "Specify whether the Secret or its key must be defined",
                            "type": "boolean"
                          }
                        },
                        "required": [
                          "key"
                        ],
                        "type": "object",
                        "x-kubernetes-map-type": "atomic"
                      },
                      "endpointParams": {
                        "additionalProperties": {
                          "type": "string"
                        },
                        "description": "`endpointParams` configures the HTTP parameters to append to the token\nURL.",
                        "type": "object"
                      },
                      "noProxy": {
                        "description": "`noProxy` is a comma-separated string that can contain IPs, CIDR notation, domain names\nthat should be excluded from proxying. IP and domain names can\ncontain port numbers.\n\nIt requires Prometheus >= v2.43.0.",
                        "type": "string"
                      },
                      "proxyConnectHeader": {
                        "additionalProperties": {
                          "items": {
                            "description": "SecretKeySelector selects a key of a Secret.",
                            "properties": {
                              "key": {
                                "description": "The key of the secret to select from.  Must be a valid secret key.",
                                "type": "string"
                              },
                              "name": {
                                "default": "",
                                "description": "Name of the referent.\nThis field is effectively required, but due to backwards compatibility is\nallowed to be empty. Instances of this type with an empty value here are\nalmost certainly wrong.\nMore info: https://kubernetes.io/docs/concepts/overview/working-with-objects/names/#names",
                                "type": "string"
                              },
                              "optional": {
                                "description": "Specify whether the Secret or its key must be defined",
                                "type": "boolean"
                              }
                            },
                            "required": [
                              "key"
                            ],
                            "type": "object",
                            "x-kubernetes-map-type": "atomic"
                          },
                          "type": "array"
                        },
                        "description": "ProxyConnectHeader optionally specifies headers to send to\nproxies during CONNECT requests.\n\nIt requires Prometheus >= v2.43.0.",
                        "type": "object",
                        "x-kubernetes-map-type": "atomic"
                      },
                      "proxyFromEnvironment": {
                        "description": "Whether to use the proxy configuration defined by environment variables (HTTP_PROXY, HTTPS_PROXY, and NO_PROXY).\nIf unset, Prometheus uses its default value.\n\nIt requires Prometheus >= v2.43.0.",
                        "type": "boolean"
                      },
                      "proxyUrl": {
                        "description": "`proxyURL` defines the HTTP proxy server to use.",
                        "pattern": "^http(s)?://.+$",
                        "type": "string"
                      },
                      "scopes": {
                        "description": "`scopes` defines the OAuth2 scopes used for the token request.",
                        "items": {
                          "type": "string"
                        },
                        "type": "array"
                      },
                      "tlsConfig": {
                        "description": "TLS configuration to use when connecting to the OAuth2 server.\nIt requires Prometheus >= v2.43.0.",
                        "properties": {
                          "ca": {
                            "description": "Certificate authority used when verifying server certificates.",
                            "properties": {
                              "configMap": {
                                "description": "ConfigMap containing data to use for the targets.",
                                "properties": {
                                  "key": {
                                    "description": "The key to select.",
                                    "type": "string"
                                  },
                                  "name": {
                                    "default": "",
                                    "description": "Name of the referent.\nThis field is effectively required, but due to backwards compatibility is\nallowed to be empty. Instances of this type with an empty value here are\nalmost certainly wrong.\nMore info: https://kubernetes.io/docs/concepts/overview/working-with-objects/names/#names",
                                    "type": "string"
                                  },
                                  "optional": {
                                    "description": "Specify whether the ConfigMap or its key must be defined",
                                    "type": "boolean"
                                  }
                                },
                                "required": [
                                  "key"
                                ],
                                "type": "object",
                                "x-kubernetes-map-type": "atomic"
                              },
                              "secret": {
                                "description": "Secret containing data to use for the targets.",
                                "properties": {
                                  "key": {
                                    "description": "The key of the secret to select from.  Must be a valid secret key.",
                                    "type": "string"
                                  },
                                  "name": {
                                    "default": "",
                                    "description": "Name of the referent.\nThis field is effectively required, but due to backwards compatibility is\nallowed to be empty. Instances of this type with an empty value here are\nalmost certainly wrong.\nMore info: https://kubernetes.io/docs/concepts/overview/working-with-objects/names/#names",
                                    "type": "string"
                                  },
                                  "optional": {
                                    "description": "Specify whether the Secret or its key must be defined",
                                    "type": "boolean"
                                  }
                                },
                                "required": [
                                  "key"
                                ],
                                "type": "object",
                                "x-kubernetes-map-type": "atomic"
                              }
                            },
                            "type": "object"
                          },
                          "cert": {
                            "description": "Client certificate to present when doing client-authentication.",
                            "properties": {
                              "configMap": {
                                "description": "ConfigMap containing data to use for the targets.",
                                "properties": {
                                  "key": {
                                    "description": "The key to select.",
                                    "type": "string"
                                  },
                                  "name": {
                                    "default": "",
                                    "description": "Name of the referent.\nThis field is effectively required, but due to backwards compatibility is\nallowed to be empty. Instances of this type with an empty value here are\nalmost certainly wrong.\nMore info: https://kubernetes.io/docs/concepts/overview/working-with-objects/names/#names",
                                    "type": "string"
                                  },
                                  "optional": {
                                    "description": "Specify whether the ConfigMap or its key must be defined",
                                    "type": "boolean"
                                  }
                                },
                                "required": [
                                  "key"
                                ],
                                "type": "object",
                                "x-kubernetes-map-type": "atomic"
                              },
                              "secret": {
                                "description": "Secret containing data to use for the targets.",
                                "properties": {
                                  "key": {
                                    "description": "The key of the secret to select from.  Must be a valid secret key.",
                                    "type": "string"
                                  },
                                  "name": {
                                    "default": "",
                                    "description": "Name of the referent.\nThis field is effectively required, but due to backwards compatibility is\nallowed to be empty. Instances of this type with an empty value here are\nalmost certainly wrong.\nMore info: https://kubernetes.io/docs/concepts/overview/working-with-objects/names/#names",
                                    "type": "string"
                                  },
                                  "optional": {
                                    "description": "Specify whether the Secret or its key must be defined",
                                    "type": "boolean"
                                  }
                                },
                                "required": [
                                  "key"
                                ],
                                "type": "object",
                                "x-kubernetes-map-type": "atomic"
                              }
                            },
                            "type": "object"
                          },
                          "insecureSkipVerify": {
                            "description": "Disable target certificate validation.",
                            "type": "boolean"
                          },
                          "keySecret": {
                            "description": "Secret containing the client key file for the targets.",
                            "properties": {
                              "key": {
                                "description": "The key of the secret to select from.  Must be a valid secret key.",
                                "type": "string"
                              },
                              "name": {
                                "default": "",
                                "description": "Name of the referent.\nThis field is effectively required, but due to backwards compatibility is\nallowed to be empty. Instances of this type with an empty value here are\nalmost certainly wrong.\nMore info: https://kubernetes.io/docs/concepts/overview/working-with-objects/names/#names",
                                "type": "string"
                              },
                              "optional": {
                                "description": "Specify whether the Secret or its key must be defined",
                                "type": "boolean"
                              }
                            },
                            "required": [
                              "key"
                            ],
                            "type": "object",
                            "x-kubernetes-map-type": "atomic"
                          },
                          "maxVersion": {
                            "description": "Maximum acceptable TLS version.\n\nIt requires Prometheus >= v2.41.0.",
                            "enum": [
                              "TLS10",
                              "TLS11",
                              "TLS12",
                              "TLS13"
                            ],
                            "type": "string"
                          },
                          "minVersion": {
                            "description": "Minimum acceptable TLS version.\n\nIt requires Prometheus >= v2.35.0.",
                            "enum": [
                              "TLS10",
                              "TLS11",
                              "TLS12",
                              "TLS13"
                            ],
                            "type": "string"
                          },
                          "serverName": {
                            "description": "Used to verify the hostname for the targets.",
                            "type": "string"
                          }
                        },
                        "type": "object"
                      },
                      "tokenUrl": {
                        "description": "`tokenURL` configures the URL to fetch the token from.",
                        "minLength": 1,
                        "type": "string"
                      }
                    },
                    "required": [
                      "clientId",
                      "clientSecret",
                      "tokenUrl"
                    ],
                    "type": "object"
                  },
                  "prober": {
                    "description": "Specification for the prober to use for probing targets.\nThe prober.URL parameter is required. Targets cannot be probed if left empty.",
                    "properties": {
                      "path": {
                        "default": "/probe",
                        "description": "Path to collect metrics from.\nDefaults to `/probe`.",
                        "type": "string"
                      },
                      "proxyUrl": {
                        "description": "Optional ProxyURL.",
                        "type": "string"
                      },
                      "scheme": {
                        "description": "HTTP scheme to use for scraping.\n`http` and `https` are the expected values unless you rewrite the `__scheme__` label via relabeling.\nIf empty, Prometheus uses the default value `http`.",
                        "enum": [
                          "http",
                          "https"
                        ],
                        "type": "string"
                      },
                      "url": {
                        "description": "Mandatory URL of the prober.",
                        "type": "string"
                      }
                    },
                    "required": [
                      "url"
                    ],
                    "type": "object"
                  },
                  "sampleLimit": {
                    "description": "SampleLimit defines per-scrape limit on number of scraped samples that will be accepted.",
                    "format": "int64",
                    "type": "integer"
                  },
                  "scrapeClass": {
                    "description": "The scrape class to apply.",
                    "minLength": 1,
                    "type": "string"
                  },
                  "scrapeProtocols": {
                    "description": "`scrapeProtocols` defines the protocols to negotiate during a scrape. It tells clients the\nprotocols supported by Prometheus in order of preference (from most to least preferred).\n\nIf unset, Prometheus uses its default value.\n\nIt requires Prometheus >= v2.49.0.",
                    "items": {
                      "description": "ScrapeProtocol represents a protocol used by Prometheus for scraping metrics.\nSupported values are:\n* `OpenMetricsText0.0.1`\n* `OpenMetricsText1.0.0`\n* `PrometheusProto`\n* `PrometheusText0.0.4`",
                      "enum": [
                        "PrometheusProto",
                        "OpenMetricsText0.0.1",
                        "OpenMetricsText1.0.0",
                        "PrometheusText0.0.4"
                      ],
                      "type": "string"
                    },
                    "type": "array",
                    "x-kubernetes-list-type": "set"
                  },
                  "scrapeTimeout": {
                    "description": "Timeout for scraping metrics from the Prometheus exporter.\nIf not specified, the Prometheus global scrape timeout is used.",
                    "pattern": "^(0|(([0-9]+)y)?(([0-9]+)w)?(([0-9]+)d)?(([0-9]+)h)?(([0-9]+)m)?(([0-9]+)s)?(([0-9]+)ms)?)$",
                    "type": "string"
                  },
                  "targetLimit": {
                    "description": "TargetLimit defines a limit on the number of scraped targets that will be accepted.",
                    "format": "int64",
                    "type": "integer"
                  },
                  "targets": {
                    "description": "Targets defines a set of static or dynamically discovered targets to probe.",
                    "properties": {
                      "ingress": {
                        "description": "ingress defines the Ingress objects to probe and the relabeling\nconfiguration.\nIf `staticConfig` is also defined, `staticConfig` takes precedence.",
                        "properties": {
                          "namespaceSelector": {
                            "description": "From which namespaces to select Ingress objects.",
                            "properties": {
                              "any": {
                                "description": "Boolean describing whether all namespaces are selected in contrast to a\nlist restricting them.",
                                "type": "boolean"
                              },
                              "matchNames": {
                                "description": "List of namespace names to select from.",
                                "items": {
                                  "type": "string"
                                },
                                "type": "array"
                              }
                            },
                            "type": "object"
                          },
                          "relabelingConfigs": {
                            "description": "RelabelConfigs to apply to the label set of the target before it gets\nscraped.\nThe original ingress address is available via the\n`__tmp_prometheus_ingress_address` label. It can be used to customize the\nprobed URL.\nThe original scrape job's name is available via the `__tmp_prometheus_job_name` label.\nMore info: https://prometheus.io/docs/prometheus/latest/configuration/configuration/#relabel_config",
                            "items": {
                              "description": "RelabelConfig allows dynamic rewriting of the label set for targets, alerts,\nscraped samples and remote write samples.\n\nMore info: https://prometheus.io/docs/prometheus/latest/configuration/configuration/#relabel_config",
                              "properties": {
                                "action": {
                                  "default": "replace",
                                  "description": "Action to perform based on the regex matching.\n\n`Uppercase` and `Lowercase` actions require Prometheus >= v2.36.0.\n`DropEqual` and `KeepEqual` actions require Prometheus >= v2.41.0.\n\nDefault: \"Replace\"",
                                  "enum": [
                                    "replace",
                                    "Replace",
                                    "keep",
                                    "Keep",
                                    "drop",
                                    "Drop",
                                    "hashmod",
                                    "HashMod",
                                    "labelmap",
                                    "LabelMap",
                                    "labeldrop",
                                    "LabelDrop",
                                    "labelkeep",
                                    "LabelKeep",
                                    "lowercase",
                                    "Lowercase",
                                    "uppercase",
                                    "Uppercase",
                                    "keepequal",
                                    "KeepEqual",
                                    "dropequal",
                                    "DropEqual"
                                  ],
                                  "type": "string"
                                },
                                "modulus": {
                                  "description": "Modulus to take of the hash of the source label values.\n\nOnly applicable when the action is `HashMod`.",
                                  "format": "int64",
                                  "type": "integer"
                                },
                                "regex": {
                                  "description": "Regular expression against which the extracted value is matched.",
                                  "type": "string"
                                },
                                "replacement": {
                                  "description": "Replacement value against which a Replace action is performed if the\nregular expression matches.\n\nRegex capture groups are available.",
                                  "type": "string"
                                },
                                "separator": {
                                  "description": "Separator is the string between concatenated SourceLabels.",
                                  "type": "string"
                                },
                                "sourceLabels": {
                                  "description": "The source labels select values from existing labels. Their content is\nconcatenated using the configured Separator and matched against the\nconfigured regular expression.",
                                  "items": {
                                    "description": "LabelName is a valid Prometheus label name which may only contain ASCII\nletters, numbers, as well as underscores.",
                                    "pattern": "^[a-zA-Z_][a-zA-Z0-9_]*$",
                                    "type": "string"
                                  },
                                  "type": "array"
                                },
                                "targetLabel": {
                                  "description": "Label to which the resulting string is written in a replacement.\n\nIt is mandatory for `Replace`, `HashMod`, `Lowercase`, `Uppercase`,\n`KeepEqual` and `DropEqual` actions.\n\nRegex capture groups are available.",
                                  "type": "string"
                                }
                              },
                              "type": "object"
                            },
                            "type": "array"
                          },
                          "selector": {
                            "description": "Selector to select the Ingress objects.",
                            "properties": {
                              "matchExpressions": {
                                "description": "matchExpressions is a list of label selector requirements. The requirements are ANDed.",
                                "items": {
                                  "description": "A label selector requirement is a selector that contains values, a key, and an operator that\nrelates the key and values.",
                                  "properties": {
                                    "key": {
                                      "description": "key is the label key that the selector applies to.",
                                      "type": "string"
                                    },
                                    "operator": {
                                      "description": "operator represents a key's relationship to a set of values.\nValid operators are In, NotIn, Exists and DoesNotExist.",
                                      "type": "string"
                                    },
                                    "values": {
                                      "description": "values is an array of string values. If the operator is In or NotIn,\nthe values array must be non-empty. If the operator is Exists or DoesNotExist,\nthe values array must be empty. This array is replaced during a strategic\nmerge patch.",
                                      "items": {
                                        "type": "string"
                                      },
                                      "type": "array",
                                      "x-kubernetes-list-type": "atomic"
                                    }
                                  },
                                  "required": [
                                    "key",
                                    "operator"
                                  ],
                                  "type": "object"
                                },
                                "type": "array",
                                "x-kubernetes-list-type": "atomic"
                              },
                              "matchLabels": {
                                "additionalProperties": {
                                  "type": "string"
                                },
                                "description": "matchLabels is a map of {key,value} pairs. A single {key,value} in the matchLabels\nmap is equivalent to an element of matchExpressions, whose key field is \"key\", the\noperator is \"In\", and the values array contains only \"value\". The requirements are ANDed.",
                                "type": "object"
                              }
                            },
                            "type": "object",
                            "x-kubernetes-map-type": "atomic"
                          }
                        },
                        "type": "object"
                      },
                      "staticConfig": {
                        "description": "staticConfig defines the static list of targets to probe and the\nrelabeling configuration.\nIf `ingress` is also defined, `staticConfig` takes precedence.\nMore info: https://prometheus.io/docs/prometheus/latest/configuration/configuration/#static_config.",
                        "properties": {
                          "labels": {
                            "additionalProperties": {
                              "type": "string"
                            },
                            "description": "Labels assigned to all metrics scraped from the targets.",
                            "type": "object"
                          },
                          "relabelingConfigs": {
                            "description": "RelabelConfigs to apply to the label set of the targets before it gets\nscraped.\nMore info: https://prometheus.io/docs/prometheus/latest/configuration/configuration/#relabel_config",
                            "items": {
                              "description": "RelabelConfig allows dynamic rewriting of the label set for targets, alerts,\nscraped samples and remote write samples.\n\nMore info: https://prometheus.io/docs/prometheus/latest/configuration/configuration/#relabel_config",
                              "properties": {
                                "action": {
                                  "default": "replace",
                                  "description": "Action to perform based on the regex matching.\n\n`Uppercase` and `Lowercase` actions require Prometheus >= v2.36.0.\n`DropEqual` and `KeepEqual` actions require Prometheus >= v2.41.0.\n\nDefault: \"Replace\"",
                                  "enum": [
                                    "replace",
                                    "Replace",
                                    "keep",
                                    "Keep",
                                    "drop",
                                    "Drop",
                                    "hashmod",
                                    "HashMod",
                                    "labelmap",
                                    "LabelMap",
                                    "labeldrop",
                                    "LabelDrop",
                                    "labelkeep",
                                    "LabelKeep",
                                    "lowercase",
                                    "Lowercase",
                                    "uppercase",
                                    "Uppercase",
                                    "keepequal",
                                    "KeepEqual",
                                    "dropequal",
                                    "DropEqual"
                                  ],
                                  "type": "string"
                                },
                                "modulus": {
                                  "description": "Modulus to take of the hash of the source label values.\n\nOnly applicable when the action is `HashMod`.",
                                  "format": "int64",
                                  "type": "integer"
                                },
                                "regex": {
                                  "description": "Regular expression against which the extracted value is matched.",
                                  "type": "string"
                                },
                                "replacement": {
                                  "description": "Replacement value against which a Replace action is performed if the\nregular expression matches.\n\nRegex capture groups are available.",
                                  "type": "string"
                                },
                                "separator": {
                                  "description": "Separator is the string between concatenated SourceLabels.",
                                  "type": "string"
                                },
                                "sourceLabels": {
                                  "description": "The source labels select values from existing labels. Their content is\nconcatenated using the configured Separator and matched against the\nconfigured regular expression.",
                                  "items": {
                                    "description": "LabelName is a valid Prometheus label name which may only contain ASCII\nletters, numbers, as well as underscores.",
                                    "pattern": "^[a-zA-Z_][a-zA-Z0-9_]*$",
                                    "type": "string"
                                  },
                                  "type": "array"
                                },
                                "targetLabel": {
                                  "description": "Label to which the resulting string is written in a replacement.\n\nIt is mandatory for `Replace`, `HashMod`, `Lowercase`, `Uppercase`,\n`KeepEqual` and `DropEqual` actions.\n\nRegex capture groups are available.",
                                  "type": "string"
                                }
                              },
                              "type": "object"
                            },
                            "type": "array"
                          },
                          "static": {
                            "description": "The list of hosts to probe.",
                            "items": {
                              "type": "string"
                            },
                            "type": "array"
                          }
                        },
                        "type": "object"
                      }
                    },
                    "type": "object"
                  },
                  "tlsConfig": {
                    "description": "TLS configuration to use when scraping the endpoint.",
                    "properties": {
                      "ca": {
                        "description": "Certificate authority used when verifying server certificates.",
                        "properties": {
                          "configMap": {
                            "description": "ConfigMap containing data to use for the targets.",
                            "properties": {
                              "key": {
                                "description": "The key to select.",
                                "type": "string"
                              },
                              "name": {
                                "default": "",
                                "description": "Name of the referent.\nThis field is effectively required, but due to backwards compatibility is\nallowed to be empty. Instances of this type with an empty value here are\nalmost certainly wrong.\nMore info: https://kubernetes.io/docs/concepts/overview/working-with-objects/names/#names",
                                "type": "string"
                              },
                              "optional": {
                                "description": "Specify whether the ConfigMap or its key must be defined",
                                "type": "boolean"
                              }
                            },
                            "required": [
                              "key"
                            ],
                            "type": "object",
                            "x-kubernetes-map-type": "atomic"
                          },
                          "secret": {
                            "description": "Secret containing data to use for the targets.",
                            "properties": {
                              "key": {
                                "description": "The key of the secret to select from.  Must be a valid secret key.",
                                "type": "string"
                              },
                              "name": {
                                "default": "",
                                "description": "Name of the referent.\nThis field is effectively required, but due to backwards compatibility is\nallowed to be empty. Instances of this type with an empty value here are\nalmost certainly wrong.\nMore info: https://kubernetes.io/docs/concepts/overview/working-with-objects/names/#names",
                                "type": "string"
                              },
                              "optional": {
                                "description": "Specify whether the Secret or its key must be defined",
                                "type": "boolean"
                              }
                            },
                            "required": [
                              "key"
                            ],
                            "type": "object",
                            "x-kubernetes-map-type": "atomic"
                          }
                        },
                        "type": "object"
                      },
                      "cert": {
                        "description": "Client certificate to present when doing client-authentication.",
                        "properties": {
                          "configMap": {
                            "description": "ConfigMap containing data to use for the targets.",
                            "properties": {
                              "key": {
                                "description": "The key to select.",
                                "type": "string"
                              },
                              "name": {
                                "default": "",
                                "description": "Name of the referent.\nThis field is effectively required, but due to backwards compatibility is\nallowed to be empty. Instances of this type with an empty value here are\nalmost certainly wrong.\nMore info: https://kubernetes.io/docs/concepts/overview/working-with-objects/names/#names",
                                "type": "string"
                              },
                              "optional": {
                                "description": "Specify whether the ConfigMap or its key must be defined",
                                "type": "boolean"
                              }
                            },
                            "required": [
                              "key"
                            ],
                            "type": "object",
                            "x-kubernetes-map-type": "atomic"
                          },
                          "secret": {
                            "description": "Secret containing data to use for the targets.",
                            "properties": {
                              "key": {
                                "description": "The key of the secret to select from.  Must be a valid secret key.",
                                "type": "string"
                              },
                              "name": {
                                "default": "",
                                "description": "Name of the referent.\nThis field is effectively required, but due to backwards compatibility is\nallowed to be empty. Instances of this type with an empty value here are\nalmost certainly wrong.\nMore info: https://kubernetes.io/docs/concepts/overview/working-with-objects/names/#names",
                                "type": "string"
                              },
                              "optional": {
                                "description": "Specify whether the Secret or its key must be defined",
                                "type": "boolean"
                              }
                            },
                            "required": [
                              "key"
                            ],
                            "type": "object",
                            "x-kubernetes-map-type": "atomic"
                          }
                        },
                        "type": "object"
                      },
                      "insecureSkipVerify": {
                        "description": "Disable target certificate validation.",
                        "type": "boolean"
                      },
                      "keySecret": {
                        "description": "Secret containing the client key file for the targets.",
                        "properties": {
                          "key": {
                            "description": "The key of the secret to select from.  Must be a valid secret key.",
                            "type": "string"
                          },
                          "name": {
                            "default": "",
                            "description": "Name of the referent.\nThis field is effectively required, but due to backwards compatibility is\nallowed to be empty. Instances of this type with an empty value here are\nalmost certainly wrong.\nMore info: https://kubernetes.io/docs/concepts/overview/working-with-objects/names/#names",
                            "type": "string"
                          },
                          "optional": {
                            "description": "Specify whether the Secret or its key must be defined",
                            "type": "boolean"
                          }
                        },
                        "required": [
                          "key"
                        ],
                        "type": "object",
                        "x-kubernetes-map-type": "atomic"
                      },
                      "maxVersion": {
                        "description": "Maximum acceptable TLS version.\n\nIt requires Prometheus >= v2.41.0.",
                        "enum": [
                          "TLS10",
                          "TLS11",
                          "TLS12",
                          "TLS13"
                        ],
                        "type": "string"
                      },
                      "minVersion": {
                        "description": "Minimum acceptable TLS version.\n\nIt requires Prometheus >= v2.35.0.",
                        "enum": [
                          "TLS10",
                          "TLS11",
                          "TLS12",
                          "TLS13"
                        ],
                        "type": "string"
                      },
                      "serverName": {
                        "description": "Used to verify the hostname for the targets.",
                        "type": "string"
                      }
                    },
                    "type": "object"
                  }
                },
                "type": "object"
              }
            },
            "required": [
              "spec"
            ],
            "type": "object"
          }
        },
        "served": true,
        "storage": true
      }
    ]
  }
}<|MERGE_RESOLUTION|>--- conflicted
+++ resolved
@@ -3,13 +3,8 @@
   "kind": "CustomResourceDefinition",
   "metadata": {
     "annotations": {
-<<<<<<< HEAD
       "controller-gen.kubebuilder.io/version": "v0.16.1",
-      "operator.prometheus.io/version": "0.76.0"
-=======
-      "controller-gen.kubebuilder.io/version": "v0.15.0",
       "operator.prometheus.io/version": "0.76.1"
->>>>>>> caa140ff
     },
     "name": "probes.monitoring.coreos.com"
   },
