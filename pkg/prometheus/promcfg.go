// Copyright 2016 The prometheus-operator Authors
//
// Licensed under the Apache License, Version 2.0 (the "License");
// you may not use this file except in compliance with the License.
// You may obtain a copy of the License at
//
//     http://www.apache.org/licenses/LICENSE-2.0
//
// Unless required by applicable law or agreed to in writing, software
// distributed under the License is distributed on an "AS IS" BASIS,
// WITHOUT WARRANTIES OR CONDITIONS OF ANY KIND, either express or implied.
// See the License for the specific language governing permissions and
// limitations under the License.

package prometheus

import (
	"cmp"
	"context"
	"fmt"
	"log/slog"
	"math"
	"os"
	"path"
	"reflect"
	"regexp"
	"slices"
	"sort"
	"strings"

	"github.com/alecthomas/units"
	"github.com/blang/semver/v4"
	"github.com/prometheus/common/model"
	"gopkg.in/yaml.v2"
	metav1 "k8s.io/apimachinery/pkg/apis/meta/v1"
	"k8s.io/utils/ptr"

	monitoringv1 "github.com/prometheus-operator/prometheus-operator/pkg/apis/monitoring/v1"
	monitoringv1alpha1 "github.com/prometheus-operator/prometheus-operator/pkg/apis/monitoring/v1alpha1"
	"github.com/prometheus-operator/prometheus-operator/pkg/assets"
	namespacelabeler "github.com/prometheus-operator/prometheus-operator/pkg/namespacelabeler"
	"github.com/prometheus-operator/prometheus-operator/pkg/operator"
)

const (
	kubernetesSDRoleEndpoint      = "endpoints"
	kubernetesSDRoleEndpointSlice = "endpointslice"
	kubernetesSDRolePod           = "pod"
	kubernetesSDRoleIngress       = "ingress"

	defaultPrometheusExternalLabelName = "prometheus"
	defaultReplicaExternalLabelName    = "prometheus_replica"
)

var invalidLabelCharRE = regexp.MustCompile(`[^a-zA-Z0-9_]`)

func sanitizeLabelName(name string) string {
	return invalidLabelCharRE.ReplaceAllString(name, "_")
}

// ConfigGenerator knows how to generate a Prometheus configuration which is
// compatible with a given Prometheus version.
type ConfigGenerator struct {
	logger                 *slog.Logger
	version                semver.Version
	notCompatible          bool
	prom                   monitoringv1.PrometheusInterface
	useEndpointSlice       bool // Whether to use EndpointSlice for service discovery from `ServiceMonitor` objects.
	scrapeClasses          map[string]monitoringv1.ScrapeClass
	defaultScrapeClassName string
	daemonSet              bool
}

type ConfigGeneratorOption func(*ConfigGenerator)

func WithEndpointSliceSupport() ConfigGeneratorOption {
	return func(cg *ConfigGenerator) {
		cpf := cg.prom.GetCommonPrometheusFields()
		cg.useEndpointSlice = ptr.Deref(cpf.ServiceDiscoveryRole, monitoringv1.EndpointsRole) == monitoringv1.EndpointSliceRole
	}
}

func WithDaemonSet() ConfigGeneratorOption {
	return func(cg *ConfigGenerator) {
		cg.daemonSet = true
	}
}

// NewConfigGenerator creates a ConfigGenerator for the provided Prometheus resource.
func NewConfigGenerator(
	logger *slog.Logger,
	p monitoringv1.PrometheusInterface,
	opts ...ConfigGeneratorOption,
) (*ConfigGenerator, error) {
	if logger == nil {
		logger = slog.New(slog.NewTextHandler(os.Stdout, &slog.HandlerOptions{
			// slog level math.MaxInt means no logging
			// We would like to use the slog buil-in No-op level once it is available
			// More: https://github.com/golang/go/issues/62005
			Level: slog.Level(math.MaxInt),
		}))
	}

	cpf := p.GetCommonPrometheusFields()

	promVersion := operator.StringValOrDefault(cpf.Version, operator.DefaultPrometheusVersion)
	version, err := semver.ParseTolerant(promVersion)
	if err != nil {
		return nil, fmt.Errorf("failed to parse Prometheus version: %w", err)
	}

	if version.Major != 2 && version.Major != 3 {
<<<<<<< HEAD
		return nil, fmt.Errorf("unsupported Prometheus major version: %s", version)
=======
		return nil, fmt.Errorf("unsupported Prometheus version %q", promVersion)
>>>>>>> 3271016a
	}

	logger = logger.With("version", promVersion)

	scrapeClasses, defaultScrapeClassName, err := getScrapeClassConfig(p)
	if err != nil {
		return nil, fmt.Errorf("failed to parse scrape classes: %w", err)
	}

	cg := &ConfigGenerator{
		logger:                 logger,
		version:                version,
		prom:                   p,
		scrapeClasses:          scrapeClasses,
		defaultScrapeClassName: defaultScrapeClassName,
	}

	for _, opt := range opts {
		opt(cg)
	}

	return cg, nil
}

func (cg *ConfigGenerator) endpointRoleFlavor() string {
	role := kubernetesSDRoleEndpoint
	if cg.version.GTE(semver.MustParse("2.21.0")) && cg.useEndpointSlice {
		role = kubernetesSDRoleEndpointSlice
	}

	return role
}

func getScrapeClassConfig(p monitoringv1.PrometheusInterface) (map[string]monitoringv1.ScrapeClass, string, error) {
	var (
		cpf                = p.GetCommonPrometheusFields()
		scrapeClasses      = make(map[string]monitoringv1.ScrapeClass, len(cpf.ScrapeClasses))
		defaultScrapeClass string
	)

	for _, scrapeClass := range cpf.ScrapeClasses {
		lcv, err := NewLabelConfigValidator(p)
		if err != nil {
			return nil, "", err
		}

		if err := lcv.Validate(scrapeClass.Relabelings); err != nil {
			return nil, "", fmt.Errorf("invalid relabelings for scrapeClass %s: %w", scrapeClass.Name, err)
		}

		if err := lcv.Validate(scrapeClass.MetricRelabelings); err != nil {
			return nil, "", fmt.Errorf("invalid metric relabelings for scrapeClass %s: %w", scrapeClass.Name, err)
		}

		if ptr.Deref(scrapeClass.Default, false) {
			if defaultScrapeClass != "" {
				return nil, "", fmt.Errorf("multiple default scrape classes defined")
			}

			defaultScrapeClass = scrapeClass.Name
		}

		scrapeClasses[scrapeClass.Name] = scrapeClass
	}

	return scrapeClasses, defaultScrapeClass, nil
}

// GetPrometheusVersion returns the currently configured Prometheus version.
func (cg *ConfigGenerator) GetPrometheusVersion() semver.Version {
	return cg.version
}

// WithKeyVals returns a new ConfigGenerator with the same characteristics as
// the current object, expect that the keyvals are appended to the existing
// logger.
func (cg *ConfigGenerator) WithKeyVals(keyvals ...interface{}) *ConfigGenerator {
	return &ConfigGenerator{
		logger:                 cg.logger.With(keyvals...),
		version:                cg.version,
		notCompatible:          cg.notCompatible,
		prom:                   cg.prom,
		useEndpointSlice:       cg.useEndpointSlice,
		scrapeClasses:          cg.scrapeClasses,
		defaultScrapeClassName: cg.defaultScrapeClassName,
		daemonSet:              cg.daemonSet,
	}
}

// WithMinimumVersion returns a new ConfigGenerator that does nothing (except
// logging a warning message) if the Prometheus version is lesser than the
// given version.
// The method panics if version isn't a valid SemVer value.
func (cg *ConfigGenerator) WithMinimumVersion(version string) *ConfigGenerator {
	minVersion := semver.MustParse(version)

	if cg.version.LT(minVersion) {
		return &ConfigGenerator{
			logger:                 cg.logger.With("minimum_version", version),
			version:                cg.version,
			notCompatible:          true,
			prom:                   cg.prom,
			useEndpointSlice:       cg.useEndpointSlice,
			scrapeClasses:          cg.scrapeClasses,
			defaultScrapeClassName: cg.defaultScrapeClassName,
			daemonSet:              cg.daemonSet,
		}
	}

	return cg
}

// WithMaximumVersion returns a new ConfigGenerator that does nothing (except
// logging a warning message) if the Prometheus version is greater than or
// equal to the given version.
// The method panics if version isn't a valid SemVer value.
func (cg *ConfigGenerator) WithMaximumVersion(version string) *ConfigGenerator {
	minVersion := semver.MustParse(version)

	if cg.version.GTE(minVersion) {
		return &ConfigGenerator{
			logger:                 cg.logger.With("maximum_version", version),
			version:                cg.version,
			notCompatible:          true,
			prom:                   cg.prom,
			useEndpointSlice:       cg.useEndpointSlice,
			scrapeClasses:          cg.scrapeClasses,
			defaultScrapeClassName: cg.defaultScrapeClassName,
			daemonSet:              cg.daemonSet,
		}
	}

	return cg
}

// AppendMapItem appends the k/v item to the given yaml.MapSlice and returns
// the updated slice.
func (cg *ConfigGenerator) AppendMapItem(m yaml.MapSlice, k string, v interface{}) yaml.MapSlice {
	if cg.notCompatible {
		cg.Warn(k)
		return m
	}

	return append(m, yaml.MapItem{Key: k, Value: v})
}

// AppendCommandlineArgument appends the name/v argument to the given []monitoringv1.Argument and returns
// the updated slice.
func (cg *ConfigGenerator) AppendCommandlineArgument(m []monitoringv1.Argument, argument monitoringv1.Argument) []monitoringv1.Argument {
	if cg.notCompatible {
		cg.logger.Warn(fmt.Sprintf("ignoring command line argument %q not supported by Prometheus", argument.Name))
		return m
	}

	return append(m, argument)
}

// IsCompatible return true or false depending if the version being used is compatible.
func (cg *ConfigGenerator) IsCompatible() bool {
	return !cg.notCompatible
}

// Warn logs a warning.
func (cg *ConfigGenerator) Warn(field string) {
	cg.logger.Warn(fmt.Sprintf("ignoring %q not supported by Prometheus", field))
}

type limitKey struct {
	specField       string
	prometheusField string
	minVersion      string
}

var (
	sampleLimitKey = limitKey{
		specField:       "sampleLimit",
		prometheusField: "sample_limit",
	}
	targetLimitKey = limitKey{
		specField:       "targetLimit",
		prometheusField: "target_limit",
		minVersion:      "2.21.0",
	}
	labelLimitKey = limitKey{
		specField:       "labelLimit",
		prometheusField: "label_limit",
		minVersion:      "2.27.0",
	}
	labelNameLengthLimitKey = limitKey{
		specField:       "labelNameLengthLimit",
		prometheusField: "label_name_length_limit",
		minVersion:      "2.27.0",
	}
	labelValueLengthLimitKey = limitKey{
		specField:       "labelValueLengthLimit",
		prometheusField: "label_value_length_limit",
		minVersion:      "2.27.0",
	}
	keepDroppedTargetsKey = limitKey{
		specField:       "keepDroppedTargets",
		prometheusField: "keep_dropped_targets",
		minVersion:      "2.47.0",
	}
)

// AddLimitsToYAML appends the given limit key to the configuration if
// supported by the Prometheus version.
func (cg *ConfigGenerator) AddLimitsToYAML(cfg yaml.MapSlice, k limitKey, limit *uint64, enforcedLimit *uint64) yaml.MapSlice {
	finalLimit := cg.getLimit(limit, enforcedLimit)
	if finalLimit == nil {
		return cfg
	}

	if k.minVersion == "" {
		return cg.AppendMapItem(cfg, k.prometheusField, finalLimit)
	}

	return cg.WithMinimumVersion(k.minVersion).AppendMapItem(cfg, k.prometheusField, finalLimit)
}

// AddHonorTimestamps adds the honor_timestamps field into scrape configurations.
// honor_timestamps is false only when the user specified it or when the global
// override applies.
// For backwards compatibility with Prometheus <2.9.0 we don't set
// honor_timestamps.
func (cg *ConfigGenerator) AddHonorTimestamps(cfg yaml.MapSlice, userHonorTimestamps *bool) yaml.MapSlice {
	cpf := cg.prom.GetCommonPrometheusFields()
	// Fast path.
	if userHonorTimestamps == nil && !cpf.OverrideHonorTimestamps {
		return cfg
	}

	honor := false
	if userHonorTimestamps != nil {
		honor = *userHonorTimestamps
	}

	return cg.WithMinimumVersion("2.9.0").AppendMapItem(cfg, "honor_timestamps", honor && !cpf.OverrideHonorTimestamps)
}

// AddTrackTimestampsStaleness adds the track_timestamps_staleness field into scrape configurations.
// For backwards compatibility with Prometheus <2.48.0 we don't set
// track_timestamps_staleness.
func (cg *ConfigGenerator) AddTrackTimestampsStaleness(cfg yaml.MapSlice, trackTimestampsStaleness *bool) yaml.MapSlice {
	// Fast path.
	if trackTimestampsStaleness == nil {
		return cfg
	}

	return cg.WithMinimumVersion("2.48.0").AppendMapItem(cfg, "track_timestamps_staleness", *trackTimestampsStaleness)
}

// AddScrapeProtocols adds the scrape_protocols field into scrape configurations.
// For backwards compatibility with Prometheus <2.49.0 we don't set scrape_protocols.
func (cg *ConfigGenerator) AddScrapeProtocols(cfg yaml.MapSlice, scrapeProtocols []monitoringv1.ScrapeProtocol) yaml.MapSlice {
	if len(scrapeProtocols) == 0 {
		return cfg
	}

	return cg.WithMinimumVersion("2.49.0").AppendMapItem(cfg, "scrape_protocols", scrapeProtocols)
}

// AddHonorLabels adds the honor_labels field into scrape configurations.
// if OverrideHonorLabels is true then honor_labels is always false.
func (cg *ConfigGenerator) AddHonorLabels(cfg yaml.MapSlice, honorLabels bool) yaml.MapSlice {
	if cg.prom.GetCommonPrometheusFields().OverrideHonorLabels {
		honorLabels = false
	}

	return cg.AppendMapItem(cfg, "honor_labels", honorLabels)
}

// stringMapToMapSlice returns a yaml.MapSlice from a string map to ensure that
// the output is deterministic.
func stringMapToMapSlice[V any](m map[string]V) yaml.MapSlice {
	res := yaml.MapSlice{}
	ks := make([]string, 0, len(m))

	for k := range m {
		ks = append(ks, k)
	}
	sort.Strings(ks)

	for _, k := range ks {
		res = append(res, yaml.MapItem{Key: k, Value: m[k]})
	}

	return res
}

func mergeSafeTLSConfigWithScrapeClass(tlsConfig *monitoringv1.SafeTLSConfig, scrapeClass monitoringv1.ScrapeClass) *monitoringv1.TLSConfig {
	if tlsConfig == nil || reflect.ValueOf(*tlsConfig).IsZero() {
		return mergeTLSConfigWithScrapeClass(nil, scrapeClass)
	}

	return mergeTLSConfigWithScrapeClass(&monitoringv1.TLSConfig{SafeTLSConfig: *tlsConfig}, scrapeClass)
}

func mergeTLSConfigWithScrapeClass(tlsConfig *monitoringv1.TLSConfig, scrapeClass monitoringv1.ScrapeClass) *monitoringv1.TLSConfig {
	if tlsConfig == nil {
		return scrapeClass.TLSConfig
	}

	if scrapeClass.TLSConfig == nil {
		return tlsConfig
	}

	if tlsConfig.CAFile == "" && tlsConfig.SafeTLSConfig.CA == (monitoringv1.SecretOrConfigMap{}) {
		tlsConfig.CAFile = scrapeClass.TLSConfig.CAFile
	}

	if tlsConfig.CertFile == "" && tlsConfig.SafeTLSConfig.Cert == (monitoringv1.SecretOrConfigMap{}) {
		tlsConfig.CertFile = scrapeClass.TLSConfig.CertFile
	}

	if tlsConfig.KeyFile == "" && tlsConfig.SafeTLSConfig.KeySecret == nil {
		tlsConfig.KeyFile = scrapeClass.TLSConfig.KeyFile
	}

	return tlsConfig
}

func mergeAttachMetadataWithScrapeClass(attachMetadata *monitoringv1.AttachMetadata, scrapeClass monitoringv1.ScrapeClass, minimumVersion string) *attachMetadataConfig {
	if attachMetadata == nil {
		attachMetadata = scrapeClass.AttachMetadata
	}

	if attachMetadata == nil {
		return nil
	}

	return &attachMetadataConfig{
		MinimumVersion: minimumVersion,
		attachMetadata: attachMetadata,
	}
}

func (cg *ConfigGenerator) addBasicAuthToYaml(
	cfg yaml.MapSlice,
	store assets.StoreGetter,
	basicAuth *monitoringv1.BasicAuth,
) yaml.MapSlice {
	if basicAuth == nil {
		return cfg
	}

	username, err := store.GetSecretKey(basicAuth.Username)
	if err != nil {
		cg.logger.Error("", "err", fmt.Sprintf("invalid username ref: %s", err))
	}

	password, err := store.GetSecretKey(basicAuth.Password)
	if err != nil {
		cg.logger.Error("", "err", fmt.Sprintf("invalid password ref: %s", err))
	}

	auth := yaml.MapSlice{
		yaml.MapItem{Key: "username", Value: string(username)},
		yaml.MapItem{Key: "password", Value: string(password)},
	}

	return cg.AppendMapItem(cfg, "basic_auth", auth)
}

func (cg *ConfigGenerator) addSigv4ToYaml(cfg yaml.MapSlice,
	assetStoreKey string,
	store assets.StoreGetter,
	sigv4 *monitoringv1.Sigv4,
) yaml.MapSlice {
	if sigv4 == nil {
		return cfg
	}

	sigv4Cfg := yaml.MapSlice{}
	if sigv4.Region != "" {
		sigv4Cfg = append(sigv4Cfg, yaml.MapItem{Key: "region", Value: sigv4.Region})
	}

	if sigv4.AccessKey != nil && sigv4.SecretKey != nil {
		var ak, sk []byte

		ak, err := store.GetSecretKey(*sigv4.AccessKey)
		if err != nil {
			cg.logger.Error("", "err", fmt.Sprintf("invalid SigV4 access key ref: %s", err))
		}

		sk, err = store.GetSecretKey(*sigv4.SecretKey)
		if err != nil {
			cg.logger.Error("", "err", fmt.Sprintf("invalid SigV4 secret key ref: %s", err))
		}

		if len(ak) > 0 && len(sk) > 0 {
			sigv4Cfg = append(sigv4Cfg,
				yaml.MapItem{Key: "access_key", Value: string(ak)},
				yaml.MapItem{Key: "secret_key", Value: string(sk)},
			)
		}
	}

	if sigv4.Profile != "" {
		sigv4Cfg = append(sigv4Cfg, yaml.MapItem{Key: "profile", Value: sigv4.Profile})
	}

	if sigv4.RoleArn != "" {
		sigv4Cfg = append(sigv4Cfg, yaml.MapItem{Key: "role_arn", Value: sigv4.RoleArn})
	}

	return cg.WithKeyVals("component", strings.Split(assetStoreKey, "/")[0]).AppendMapItem(cfg, "sigv4", sigv4Cfg)
}

func (cg *ConfigGenerator) addSafeAuthorizationToYaml(
	cfg yaml.MapSlice,
	store assets.StoreGetter,
	auth *monitoringv1.SafeAuthorization,
) yaml.MapSlice {
	if auth == nil {
		return cfg
	}

	authCfg := yaml.MapSlice{}
	if auth.Type == "" {
		auth.Type = "Bearer"
	}

	authCfg = append(authCfg, yaml.MapItem{Key: "type", Value: strings.TrimSpace(auth.Type)})
	if auth.Credentials != nil {
		b, err := store.GetSecretKey(*auth.Credentials)
		if err != nil {
			cg.logger.Error("", "err", fmt.Sprintf("invalid credentials ref: %s", err))
		} else {
			authCfg = append(authCfg, yaml.MapItem{Key: "credentials", Value: string(b)})
		}
	}

	return cg.WithMinimumVersion("2.26.0").AppendMapItem(cfg, "authorization", authCfg)
}

func (cg *ConfigGenerator) addAuthorizationToYaml(
	cfg yaml.MapSlice,
	store assets.StoreGetter,
	auth *monitoringv1.Authorization,
) yaml.MapSlice {
	if auth == nil {
		return cfg
	}

	// reuse addSafeAuthorizationToYaml and unpack the part we're interested
	// in, namely the value under the "authorization" key
	authCfg := cg.addSafeAuthorizationToYaml(yaml.MapSlice{}, store, &auth.SafeAuthorization)[0].Value.(yaml.MapSlice)

	if auth.CredentialsFile != "" {
		authCfg = append(authCfg, yaml.MapItem{Key: "credentials_file", Value: auth.CredentialsFile})
	}

	return cg.WithMinimumVersion("2.26.0").AppendMapItem(cfg, "authorization", authCfg)
}

func (cg *ConfigGenerator) buildExternalLabels() yaml.MapSlice {
	m := map[string]string{}
	cpf := cg.prom.GetCommonPrometheusFields()
	objMeta := cg.prom.GetObjectMeta()

	prometheusExternalLabelName := defaultPrometheusExternalLabelName
	if cpf.PrometheusExternalLabelName != nil {
		prometheusExternalLabelName = *cpf.PrometheusExternalLabelName
	}

	// Do not add the external label if the resulting value is empty.
	if prometheusExternalLabelName != "" {
		m[prometheusExternalLabelName] = fmt.Sprintf("%s/%s", objMeta.GetNamespace(), objMeta.GetName())
	}

	replicaExternalLabelName := defaultReplicaExternalLabelName
	if cpf.ReplicaExternalLabelName != nil {
		replicaExternalLabelName = *cpf.ReplicaExternalLabelName
	}

	// Do not add the external label if the resulting value is empty.
	if replicaExternalLabelName != "" {
		m[replicaExternalLabelName] = fmt.Sprintf("$(%s)", operator.PodNameEnvVar)
	}

	for k, v := range cpf.ExternalLabels {
		if _, found := m[k]; found {
			cg.logger.Warn("ignoring external label because it is a reserved key", "key", k)
			continue
		}
		m[k] = v
	}

	return stringMapToMapSlice(m)
}

func (cg *ConfigGenerator) addProxyConfigtoYaml(
	cfg yaml.MapSlice,
	store assets.StoreGetter,
	proxyConfig monitoringv1.ProxyConfig,
) yaml.MapSlice {
	if reflect.ValueOf(proxyConfig).IsZero() {
		return cfg
	}

	if proxyConfig.ProxyURL != nil {
		cfg = cg.AppendMapItem(cfg, "proxy_url", *proxyConfig.ProxyURL)
	}

	cgProxyConfig := cg.WithMinimumVersion("2.43.0")

	if proxyConfig.NoProxy != nil {
		cfg = cgProxyConfig.AppendMapItem(cfg, "no_proxy", *proxyConfig.NoProxy)
	}

	if proxyConfig.ProxyFromEnvironment != nil {
		cfg = cgProxyConfig.AppendMapItem(cfg, "proxy_from_environment", *proxyConfig.ProxyFromEnvironment)
	}

	if proxyConfig.ProxyConnectHeader != nil {
		proxyConnectHeader := make(map[string][]string, len(proxyConfig.ProxyConnectHeader))

		for k, v := range proxyConfig.ProxyConnectHeader {
			proxyConnectHeader[k] = []string{}
			for _, s := range v {
				value, _ := store.GetSecretKey(s)
				proxyConnectHeader[k] = append(proxyConnectHeader[k], string(value))
			}
		}

		cfg = cgProxyConfig.AppendMapItem(cfg, "proxy_connect_header", stringMapToMapSlice(proxyConnectHeader))
	}

	return cfg
}

func (cg *ConfigGenerator) addSafeTLStoYaml(
	cfg yaml.MapSlice,
	store assets.StoreGetter,
	safetls *monitoringv1.SafeTLSConfig,
) yaml.MapSlice {

	if safetls == nil {
		return cfg
	}

	safetlsConfig := yaml.MapSlice{}

	if safetls.InsecureSkipVerify != nil {
		safetlsConfig = append(safetlsConfig, yaml.MapItem{Key: "insecure_skip_verify", Value: *safetls.InsecureSkipVerify})
	}

	if safetls.CA.Secret != nil || safetls.CA.ConfigMap != nil {
		safetlsConfig = append(safetlsConfig, yaml.MapItem{Key: "ca_file", Value: path.Join(tlsAssetsDir, store.TLSAsset(safetls.CA))})
	}

	if safetls.Cert.Secret != nil || safetls.Cert.ConfigMap != nil {
		safetlsConfig = append(safetlsConfig, yaml.MapItem{Key: "cert_file", Value: path.Join(tlsAssetsDir, store.TLSAsset(safetls.Cert))})
	}

	if safetls.KeySecret != nil {
		safetlsConfig = append(safetlsConfig, yaml.MapItem{Key: "key_file", Value: path.Join(tlsAssetsDir, store.TLSAsset(safetls.KeySecret))})
	}

	if ptr.Deref(safetls.ServerName, "") != "" {
		safetlsConfig = append(safetlsConfig, yaml.MapItem{Key: "server_name", Value: *safetls.ServerName})
	}

	if safetls.MinVersion != nil {
		safetlsConfig = cg.WithMinimumVersion("2.35.0").AppendMapItem(safetlsConfig, "min_version", *safetls.MinVersion)
	}

	if safetls.MaxVersion != nil {
		safetlsConfig = cg.WithMinimumVersion("2.41.0").AppendMapItem(safetlsConfig, "max_version", *safetls.MaxVersion)
	}

	return cg.AppendMapItem(cfg, "tls_config", safetlsConfig)
}

func (cg *ConfigGenerator) addTLStoYaml(
	cfg yaml.MapSlice,
	store assets.StoreGetter,
	tls *monitoringv1.TLSConfig,
) yaml.MapSlice {
	if tls == nil {
		return cfg
	}

	tlsConfig := cg.addSafeTLStoYaml(yaml.MapSlice{}, store, &tls.SafeTLSConfig)[0].Value.(yaml.MapSlice)

	if tls.CAFile != "" {
		tlsConfig = append(tlsConfig, yaml.MapItem{Key: "ca_file", Value: tls.CAFile})
	}

	if tls.CertFile != "" {
		tlsConfig = append(tlsConfig, yaml.MapItem{Key: "cert_file", Value: tls.CertFile})
	}

	if tls.KeyFile != "" {
		tlsConfig = append(tlsConfig, yaml.MapItem{Key: "key_file", Value: tls.KeyFile})
	}

	return cg.AppendMapItem(cfg, "tls_config", tlsConfig)
}

// CompareScrapeTimeoutToScrapeInterval validates value of scrapeTimeout based on scrapeInterval.
func CompareScrapeTimeoutToScrapeInterval(scrapeTimeout, scrapeInterval monitoringv1.Duration) error {
	var si, st model.Duration
	var err error

	if si, err = model.ParseDuration(string(scrapeInterval)); err != nil {
		return fmt.Errorf("invalid scrapeInterval %q: %w", scrapeInterval, err)
	}

	if st, err = model.ParseDuration(string(scrapeTimeout)); err != nil {
		return fmt.Errorf("invalid scrapeTimeout: %q: %w", scrapeTimeout, err)
	}

	if st > si {
		return fmt.Errorf("scrapeTimeout %q greater than scrapeInterval %q", scrapeTimeout, scrapeInterval)
	}

	return nil
}

// GenerateServerConfiguration creates a serialized YAML representation of a Prometheus Server configuration using the provided resources.
func (cg *ConfigGenerator) GenerateServerConfiguration(
	evaluationInterval monitoringv1.Duration,
	queryLogFile string,
	ruleSelector *metav1.LabelSelector,
	exemplars *monitoringv1.Exemplars,
	tsdb *monitoringv1.TSDBSpec,
	alerting *monitoringv1.AlertingSpec,
	remoteRead []monitoringv1.RemoteReadSpec,
	sMons map[string]*monitoringv1.ServiceMonitor,
	pMons map[string]*monitoringv1.PodMonitor,
	probes map[string]*monitoringv1.Probe,
	sCons map[string]*monitoringv1alpha1.ScrapeConfig,
	store *assets.StoreBuilder,
	additionalScrapeConfigs []byte,
	additionalAlertRelabelConfigs []byte,
	additionalAlertManagerConfigs []byte,
	ruleConfigMapNames []string,
) ([]byte, error) {
	cpf := cg.prom.GetCommonPrometheusFields()

	// validates the value of scrapeTimeout based on scrapeInterval
	if cpf.ScrapeTimeout != "" {
		if err := CompareScrapeTimeoutToScrapeInterval(cpf.ScrapeTimeout, cpf.ScrapeInterval); err != nil {
			return nil, err
		}
	}

	// Global config
	cfg := yaml.MapSlice{}
	globalItems := yaml.MapSlice{}
	globalItems = cg.appendEvaluationInterval(globalItems, evaluationInterval)
	globalItems = cg.appendScrapeIntervals(globalItems)
	globalItems = cg.appendScrapeProtocols(globalItems)
	globalItems = cg.appendExternalLabels(globalItems)
	globalItems = cg.appendQueryLogFile(globalItems, queryLogFile)
	globalItems = cg.appendScrapeLimits(globalItems)
	cfg = append(cfg, yaml.MapItem{Key: "global", Value: globalItems})

	// Rule Files config
	cfg = cg.appendRuleFiles(cfg, ruleConfigMapNames, ruleSelector)

	// Scrape config
	var (
		scrapeConfigs   []yaml.MapSlice
		apiserverConfig = cpf.APIServerConfig
		shards          = shardsNumber(cg.prom)
	)

	scrapeConfigs = cg.appendServiceMonitorConfigs(scrapeConfigs, sMons, apiserverConfig, store, shards)
	scrapeConfigs = cg.appendPodMonitorConfigs(scrapeConfigs, pMons, apiserverConfig, store, shards)
	scrapeConfigs = cg.appendProbeConfigs(scrapeConfigs, probes, apiserverConfig, store, shards)
	scrapeConfigs, err := cg.appendScrapeConfigs(scrapeConfigs, sCons, store, shards)
	if err != nil {
		return nil, fmt.Errorf("generate scrape configs: %w", err)
	}

	scrapeConfigs, err = cg.appendAdditionalScrapeConfigs(scrapeConfigs, additionalScrapeConfigs, shards)
	if err != nil {
		return nil, fmt.Errorf("generate additional scrape configs: %w", err)
	}
	cfg = append(cfg, yaml.MapItem{
		Key:   "scrape_configs",
		Value: scrapeConfigs,
	})

	// Storage config
	cfg, err = cg.appendStorageSettingsConfig(cfg, exemplars, tsdb)
	if err != nil {
		return nil, fmt.Errorf("generating storage_settings configuration failed: %w", err)
	}

	// Alerting config
	cfg, err = cg.appendAlertingConfig(cfg, alerting, additionalAlertRelabelConfigs, additionalAlertManagerConfigs, store)
	if err != nil {
		return nil, fmt.Errorf("generating alerting configuration failed: %w", err)
	}

	// Remote write config
	if len(cpf.RemoteWrite) > 0 {
		cfg = append(cfg, cg.generateRemoteWriteConfig(store))
	}

	// Remote read config
	if len(remoteRead) > 0 {
		cfg = append(cfg, cg.generateRemoteReadConfig(remoteRead, store))
	}

	// OTLP config
	if cpf.OTLP != nil {
		otlpcfg, err := cg.generateOTLPConfig()
		if err != nil {
			return nil, fmt.Errorf("generating OTLP configuration failed: %w", err)
		}
		cfg = append(cfg, otlpcfg)
	}

	if cpf.TracingConfig != nil {
		tracingcfg, err := cg.generateTracingConfig(store)

		if err != nil {
			return nil, fmt.Errorf("generating tracing configuration failed: %w", err)
		}

		cfg = append(cfg, tracingcfg)
	}

	return yaml.Marshal(cfg)
}

func (cg *ConfigGenerator) appendStorageSettingsConfig(cfg yaml.MapSlice, exemplars *monitoringv1.Exemplars, tsdb *monitoringv1.TSDBSpec) (yaml.MapSlice, error) {
	var (
		storage   yaml.MapSlice
		cgStorage = cg.WithMinimumVersion("2.29.0")
	)

	if exemplars != nil && exemplars.MaxSize != nil {
		storage = cgStorage.AppendMapItem(storage, "exemplars", yaml.MapSlice{
			{
				Key:   "max_exemplars",
				Value: *exemplars.MaxSize,
			},
		})
	}

	if tsdb != nil && tsdb.OutOfOrderTimeWindow != "" {
		storage = cg.WithMinimumVersion("2.39.0").AppendMapItem(storage, "tsdb", yaml.MapSlice{
			{
				Key:   "out_of_order_time_window",
				Value: tsdb.OutOfOrderTimeWindow,
			},
		})
	}

	if len(storage) == 0 {
		return cfg, nil
	}

	return cgStorage.AppendMapItem(cfg, "storage", storage), nil
}

func (cg *ConfigGenerator) appendAlertingConfig(
	cfg yaml.MapSlice,
	alerting *monitoringv1.AlertingSpec,
	additionalAlertRelabelConfigs []byte,
	additionalAlertmanagerConfigs []byte,
	store *assets.StoreBuilder,
) (yaml.MapSlice, error) {
	if alerting == nil && additionalAlertRelabelConfigs == nil && additionalAlertmanagerConfigs == nil {
		return cfg, nil
	}

	cpf := cg.prom.GetCommonPrometheusFields()

	alertmanagerConfigs := cg.generateAlertmanagerConfig(alerting, cpf.APIServerConfig, store)

	var additionalAlertmanagerConfigsYaml []yaml.MapSlice
	if err := yaml.Unmarshal(additionalAlertmanagerConfigs, &additionalAlertmanagerConfigsYaml); err != nil {
		return nil, fmt.Errorf("unmarshalling additional alertmanager configs failed")
	}
	alertmanagerConfigs = append(alertmanagerConfigs, additionalAlertmanagerConfigsYaml...)

	var alertRelabelConfigs []yaml.MapSlice

	replicaExternalLabelName := defaultReplicaExternalLabelName
	if cpf.ReplicaExternalLabelName != nil {
		replicaExternalLabelName = *cpf.ReplicaExternalLabelName
	}

	if replicaExternalLabelName != "" {
		// Drop the replica label to enable proper deduplication on the Alertmanager side.
		alertRelabelConfigs = append(alertRelabelConfigs, yaml.MapSlice{
			{Key: "action", Value: "labeldrop"},
			{Key: "regex", Value: regexp.QuoteMeta(replicaExternalLabelName)},
		})
	}

	var additionalAlertRelabelConfigsYaml []yaml.MapSlice
	if err := yaml.Unmarshal(additionalAlertRelabelConfigs, &additionalAlertRelabelConfigsYaml); err != nil {
		return nil, fmt.Errorf("unmarshalling additional alerting relabel configs failed: %w", err)
	}
	alertRelabelConfigs = append(alertRelabelConfigs, additionalAlertRelabelConfigsYaml...)

	return append(cfg, yaml.MapItem{
		Key: "alerting",
		Value: yaml.MapSlice{
			{
				Key:   "alert_relabel_configs",
				Value: alertRelabelConfigs,
			},
			{
				Key:   "alertmanagers",
				Value: alertmanagerConfigs,
			},
		},
	}), nil
}

func initRelabelings() []yaml.MapSlice {
	// Relabel prometheus job name into a meta label
	return []yaml.MapSlice{
		{
			{Key: "source_labels", Value: []string{"job"}},
			{Key: "target_label", Value: "__tmp_prometheus_job_name"},
		},
	}
}

func (cg *ConfigGenerator) generatePodMonitorConfig(
	m *monitoringv1.PodMonitor,
	ep monitoringv1.PodMetricsEndpoint,
	i int, apiserverConfig *monitoringv1.APIServerConfig,
	store *assets.StoreBuilder,
	shards int32,
) yaml.MapSlice {
	scrapeClass := cg.getScrapeClassOrDefault(m.Spec.ScrapeClassName)

	cfg := yaml.MapSlice{
		{
			Key:   "job_name",
			Value: fmt.Sprintf("podMonitor/%s/%s/%d", m.Namespace, m.Name, i),
		},
	}
	cfg = cg.AddHonorLabels(cfg, ep.HonorLabels)
	cfg = cg.AddHonorTimestamps(cfg, ep.HonorTimestamps)
	cfg = cg.AddTrackTimestampsStaleness(cfg, ep.TrackTimestampsStaleness)

	attachMetaConfig := mergeAttachMetadataWithScrapeClass(m.Spec.AttachMetadata, scrapeClass, "2.35.0")

	s := store.ForNamespace(m.Namespace)

	cfg = append(cfg, cg.generateK8SSDConfig(m.Spec.NamespaceSelector, m.Namespace, apiserverConfig, s, kubernetesSDRolePod, attachMetaConfig))

	if ep.Interval != "" {
		cfg = append(cfg, yaml.MapItem{Key: "scrape_interval", Value: ep.Interval})
	}
	if ep.ScrapeTimeout != "" {
		cfg = append(cfg, yaml.MapItem{Key: "scrape_timeout", Value: ep.ScrapeTimeout})
	}
	if ep.Path != "" {
		cfg = append(cfg, yaml.MapItem{Key: "metrics_path", Value: ep.Path})
	}
	if ep.ProxyURL != nil {
		cfg = append(cfg, yaml.MapItem{Key: "proxy_url", Value: ep.ProxyURL})
	}
	if ep.Params != nil {
		cfg = append(cfg, yaml.MapItem{Key: "params", Value: ep.Params})
	}
	if ep.Scheme != "" {
		cfg = append(cfg, yaml.MapItem{Key: "scheme", Value: ep.Scheme})
	}
	if ep.FollowRedirects != nil {
		cfg = cg.WithMinimumVersion("2.26.0").AppendMapItem(cfg, "follow_redirects", *ep.FollowRedirects)
	}
	if ep.EnableHttp2 != nil {
		cfg = cg.WithMinimumVersion("2.35.0").AppendMapItem(cfg, "enable_http2", *ep.EnableHttp2)
	}

	cfg = cg.addTLStoYaml(cfg, s, mergeSafeTLSConfigWithScrapeClass(ep.TLSConfig, scrapeClass))

	//nolint:staticcheck // Ignore SA1019 this field is marked as deprecated.
	if ep.BearerTokenSecret.Name != "" {
		cg.logger.Debug("'bearerTokenSecret' is deprecated, use 'authorization' instead.")

		b, err := s.GetSecretKey(ep.BearerTokenSecret)
		if err != nil {
			cg.logger.Error("", "err", fmt.Sprintf("invalid bearer token secret ref: %s", err))
		} else {
			cfg = append(cfg, yaml.MapItem{Key: "bearer_token", Value: string(b)})
		}
	}

	cfg = cg.addBasicAuthToYaml(cfg, s, ep.BasicAuth)
	cfg = cg.addOAuth2ToYaml(cfg, s, ep.OAuth2)

	cfg = cg.addSafeAuthorizationToYaml(cfg, s, ep.Authorization)

	relabelings := initRelabelings()

	if ep.FilterRunning == nil || *ep.FilterRunning {
		relabelings = append(relabelings, generateRunningFilter())
	}

	var labelKeys []string
	// Filter targets by pods selected by the monitor.
	// Exact label matches.
	for k := range m.Spec.Selector.MatchLabels {
		labelKeys = append(labelKeys, k)
	}
	sort.Strings(labelKeys)

	for _, k := range labelKeys {
		relabelings = append(relabelings, yaml.MapSlice{
			{Key: "action", Value: "keep"},
			{Key: "source_labels", Value: []string{"__meta_kubernetes_pod_label_" + sanitizeLabelName(k), "__meta_kubernetes_pod_labelpresent_" + sanitizeLabelName(k)}},
			{Key: "regex", Value: fmt.Sprintf("(%s);true", m.Spec.Selector.MatchLabels[k])},
		})
	}
	// Set based label matching. We have to map the valid relations
	// `In`, `NotIn`, `Exists`, and `DoesNotExist`, into relabeling rules.
	for _, exp := range m.Spec.Selector.MatchExpressions {
		switch exp.Operator {
		case metav1.LabelSelectorOpIn:
			relabelings = append(relabelings, yaml.MapSlice{
				{Key: "action", Value: "keep"},
				{Key: "source_labels", Value: []string{"__meta_kubernetes_pod_label_" + sanitizeLabelName(exp.Key), "__meta_kubernetes_pod_labelpresent_" + sanitizeLabelName(exp.Key)}},
				{Key: "regex", Value: fmt.Sprintf("(%s);true", strings.Join(exp.Values, "|"))},
			})
		case metav1.LabelSelectorOpNotIn:
			relabelings = append(relabelings, yaml.MapSlice{
				{Key: "action", Value: "drop"},
				{Key: "source_labels", Value: []string{"__meta_kubernetes_pod_label_" + sanitizeLabelName(exp.Key), "__meta_kubernetes_pod_labelpresent_" + sanitizeLabelName(exp.Key)}},
				{Key: "regex", Value: fmt.Sprintf("(%s);true", strings.Join(exp.Values, "|"))},
			})
		case metav1.LabelSelectorOpExists:
			relabelings = append(relabelings, yaml.MapSlice{
				{Key: "action", Value: "keep"},
				{Key: "source_labels", Value: []string{"__meta_kubernetes_pod_labelpresent_" + sanitizeLabelName(exp.Key)}},
				{Key: "regex", Value: "true"},
			})
		case metav1.LabelSelectorOpDoesNotExist:
			relabelings = append(relabelings, yaml.MapSlice{
				{Key: "action", Value: "drop"},
				{Key: "source_labels", Value: []string{"__meta_kubernetes_pod_labelpresent_" + sanitizeLabelName(exp.Key)}},
				{Key: "regex", Value: "true"},
			})
		}
	}

	// Filter targets based on correct port for the endpoint.
	if ep.Port != "" {
		relabelings = append(relabelings, yaml.MapSlice{
			{Key: "action", Value: "keep"},
			{Key: "source_labels", Value: []string{"__meta_kubernetes_pod_container_port_name"}},
			{Key: "regex", Value: ep.Port},
		})
	} else if ep.TargetPort != nil { //nolint:staticcheck // Ignore SA1019 this field is marked as deprecated.
		cg.logger.Warn("'targetPort' is deprecated, use 'port' instead.")
		//nolint:staticcheck // Ignore SA1019 this field is marked as deprecated.
		if ep.TargetPort.StrVal != "" {
			relabelings = append(relabelings, yaml.MapSlice{
				{Key: "action", Value: "keep"},
				{Key: "source_labels", Value: []string{"__meta_kubernetes_pod_container_port_name"}},
				{Key: "regex", Value: ep.TargetPort.String()},
			})
		} else if ep.TargetPort.IntVal != 0 { //nolint:staticcheck // Ignore SA1019 this field is marked as deprecated.
			relabelings = append(relabelings, yaml.MapSlice{
				{Key: "action", Value: "keep"},
				{Key: "source_labels", Value: []string{"__meta_kubernetes_pod_container_port_number"}},
				{Key: "regex", Value: ep.TargetPort.String()},
			})
		}
	}

	// Relabel namespace and pod and service labels into proper labels.
	relabelings = append(relabelings, []yaml.MapSlice{
		{
			{Key: "source_labels", Value: []string{"__meta_kubernetes_namespace"}},
			{Key: "target_label", Value: "namespace"},
		},
		{
			{Key: "source_labels", Value: []string{"__meta_kubernetes_pod_container_name"}},
			{Key: "target_label", Value: "container"},
		},
		{
			{Key: "source_labels", Value: []string{"__meta_kubernetes_pod_name"}},
			{Key: "target_label", Value: "pod"},
		},
	}...)

	// Relabel targetLabels from Pod onto target.
	cpf := cg.prom.GetCommonPrometheusFields()
	for _, l := range append(m.Spec.PodTargetLabels, cpf.PodTargetLabels...) {
		relabelings = append(relabelings, yaml.MapSlice{
			{Key: "source_labels", Value: []string{"__meta_kubernetes_pod_label_" + sanitizeLabelName(l)}},
			{Key: "target_label", Value: sanitizeLabelName(l)},
			{Key: "regex", Value: "(.+)"},
			{Key: "replacement", Value: "${1}"},
		})
	}

	// By default, generate a safe job name from the PodMonitor. We also keep
	// this around if a jobLabel is set in case the targets don't actually have a
	// value for it. A single pod may potentially have multiple metrics
	// endpoints, therefore the endpoints labels is filled with the ports name or
	// as a fallback the port number.

	relabelings = append(relabelings, yaml.MapSlice{
		{Key: "target_label", Value: "job"},
		{Key: "replacement", Value: fmt.Sprintf("%s/%s", m.GetNamespace(), m.GetName())},
	})
	if m.Spec.JobLabel != "" {
		relabelings = append(relabelings, yaml.MapSlice{
			{Key: "source_labels", Value: []string{"__meta_kubernetes_pod_label_" + sanitizeLabelName(m.Spec.JobLabel)}},
			{Key: "target_label", Value: "job"},
			{Key: "regex", Value: "(.+)"},
			{Key: "replacement", Value: "${1}"},
		})
	}

	if ep.Port != "" {
		relabelings = append(relabelings, yaml.MapSlice{
			{Key: "target_label", Value: "endpoint"},
			{Key: "replacement", Value: ep.Port},
		})
	} else if ep.TargetPort != nil && ep.TargetPort.String() != "" { //nolint:staticcheck // Ignore SA1019 this field is marked as deprecated.
		relabelings = append(relabelings, yaml.MapSlice{
			{Key: "target_label", Value: "endpoint"},
			{Key: "replacement", Value: ep.TargetPort.String()}, //nolint:staticcheck // Ignore SA1019 this field is marked as deprecated.
		})
	}

	// Add scrape class relabelings if there is any.
	relabelings = append(relabelings, generateRelabelConfig(scrapeClass.Relabelings)...)

	labeler := namespacelabeler.New(cpf.EnforcedNamespaceLabel, cpf.ExcludedFromEnforcement, false)
	relabelings = append(relabelings, generateRelabelConfig(labeler.GetRelabelingConfigs(m.TypeMeta, m.ObjectMeta, ep.RelabelConfigs))...)

	// DaemonSet mode doesn't support sharding.
	if !cg.daemonSet {
		relabelings = generateAddressShardingRelabelingRules(relabelings, shards)
	}

	cfg = append(cfg, yaml.MapItem{Key: "relabel_configs", Value: relabelings})

	cfg = cg.AddLimitsToYAML(cfg, sampleLimitKey, m.Spec.SampleLimit, cpf.EnforcedSampleLimit)
	cfg = cg.AddLimitsToYAML(cfg, targetLimitKey, m.Spec.TargetLimit, cpf.EnforcedTargetLimit)
	cfg = cg.AddLimitsToYAML(cfg, labelLimitKey, m.Spec.LabelLimit, cpf.EnforcedLabelLimit)
	cfg = cg.AddLimitsToYAML(cfg, labelNameLengthLimitKey, m.Spec.LabelNameLengthLimit, cpf.EnforcedLabelNameLengthLimit)
	cfg = cg.AddLimitsToYAML(cfg, labelValueLengthLimitKey, m.Spec.LabelValueLengthLimit, cpf.EnforcedLabelValueLengthLimit)
	cfg = cg.AddLimitsToYAML(cfg, keepDroppedTargetsKey, m.Spec.KeepDroppedTargets, cpf.EnforcedKeepDroppedTargets)
	cfg = cg.AddScrapeProtocols(cfg, m.Spec.ScrapeProtocols)

	if bodySizeLimit := getLowerByteSize(m.Spec.BodySizeLimit, &cpf); !isByteSizeEmpty(bodySizeLimit) {
		cfg = cg.WithMinimumVersion("2.28.0").AppendMapItem(cfg, "body_size_limit", bodySizeLimit)
	}

	metricRelabelings := []monitoringv1.RelabelConfig{}
	metricRelabelings = append(metricRelabelings, scrapeClass.MetricRelabelings...)
	metricRelabelings = append(metricRelabelings, labeler.GetRelabelingConfigs(m.TypeMeta, m.ObjectMeta, ep.MetricRelabelConfigs)...)

	if len(metricRelabelings) > 0 {
		cfg = append(cfg, yaml.MapItem{Key: "metric_relabel_configs", Value: generateRelabelConfig(metricRelabelings)})
	}

	return cfg
}

// generateProbeConfig builds the prometheus configuration for a probe. This function
// assumes that it will never receive a probe with empty targets, since the
// operator filters those in the validation step in SelectProbes().
func (cg *ConfigGenerator) generateProbeConfig(
	m *monitoringv1.Probe,
	apiserverConfig *monitoringv1.APIServerConfig,
	store *assets.StoreBuilder,
	shards int32,
) yaml.MapSlice {
	scrapeClass := cg.getScrapeClassOrDefault(m.Spec.ScrapeClassName)

	jobName := fmt.Sprintf("probe/%s/%s", m.Namespace, m.Name)
	cfg := yaml.MapSlice{
		{
			Key:   "job_name",
			Value: jobName,
		},
	}

	hTs := true
	cfg = cg.AddHonorTimestamps(cfg, &hTs)

	cfg = append(cfg, yaml.MapItem{Key: "metrics_path", Value: m.Spec.ProberSpec.Path})

	if m.Spec.Interval != "" {
		cfg = append(cfg, yaml.MapItem{Key: "scrape_interval", Value: m.Spec.Interval})
	}
	if m.Spec.ScrapeTimeout != "" {
		cfg = append(cfg, yaml.MapItem{Key: "scrape_timeout", Value: m.Spec.ScrapeTimeout})
	}
	if m.Spec.ProberSpec.Scheme != "" {
		cfg = append(cfg, yaml.MapItem{Key: "scheme", Value: m.Spec.ProberSpec.Scheme})
	}
	if m.Spec.ProberSpec.ProxyURL != "" {
		cfg = append(cfg, yaml.MapItem{Key: "proxy_url", Value: m.Spec.ProberSpec.ProxyURL})
	}

	if m.Spec.Module != "" {
		cfg = append(cfg, yaml.MapItem{Key: "params", Value: yaml.MapSlice{
			{Key: "module", Value: []string{m.Spec.Module}},
		}})
	}

	cpf := cg.prom.GetCommonPrometheusFields()
	cfg = cg.AddLimitsToYAML(cfg, sampleLimitKey, m.Spec.SampleLimit, cpf.EnforcedSampleLimit)
	cfg = cg.AddLimitsToYAML(cfg, targetLimitKey, m.Spec.TargetLimit, cpf.EnforcedTargetLimit)
	cfg = cg.AddLimitsToYAML(cfg, labelLimitKey, m.Spec.LabelLimit, cpf.EnforcedLabelLimit)
	cfg = cg.AddLimitsToYAML(cfg, labelNameLengthLimitKey, m.Spec.LabelNameLengthLimit, cpf.EnforcedLabelNameLengthLimit)
	cfg = cg.AddLimitsToYAML(cfg, labelValueLengthLimitKey, m.Spec.LabelValueLengthLimit, cpf.EnforcedLabelValueLengthLimit)
	cfg = cg.AddLimitsToYAML(cfg, keepDroppedTargetsKey, m.Spec.KeepDroppedTargets, cpf.EnforcedKeepDroppedTargets)
	cfg = cg.AddScrapeProtocols(cfg, m.Spec.ScrapeProtocols)

	if cpf.EnforcedBodySizeLimit != "" {
		cfg = cg.WithMinimumVersion("2.28.0").AppendMapItem(cfg, "body_size_limit", cpf.EnforcedBodySizeLimit)
	}

	relabelings := initRelabelings()

	if m.Spec.JobName != "" {
		relabelings = append(relabelings, []yaml.MapSlice{
			{
				{Key: "target_label", Value: "job"},
				{Key: "replacement", Value: m.Spec.JobName},
			},
		}...)
	}
	labeler := namespacelabeler.New(cpf.EnforcedNamespaceLabel, cpf.ExcludedFromEnforcement, false)

	s := store.ForNamespace(m.Namespace)

	// As stated in the CRD documentation, if both StaticConfig and Ingress are
	// defined, the former takes precedence which is why the first case statement
	// checks for m.Spec.Targets.StaticConfig.
	switch {
	case m.Spec.Targets.StaticConfig != nil:
		// Generate static_config section.
		staticConfig := yaml.MapSlice{
			{Key: "targets", Value: m.Spec.Targets.StaticConfig.Targets},
		}

		if m.Spec.Targets.StaticConfig.Labels != nil {
			if _, ok := m.Spec.Targets.StaticConfig.Labels["namespace"]; !ok {
				m.Spec.Targets.StaticConfig.Labels["namespace"] = m.Namespace
			}
		} else {
			m.Spec.Targets.StaticConfig.Labels = map[string]string{"namespace": m.Namespace}
		}

		staticConfig = append(staticConfig, yaml.MapSlice{
			{Key: "labels", Value: m.Spec.Targets.StaticConfig.Labels},
		}...)

		cfg = append(cfg, yaml.MapItem{
			Key:   "static_configs",
			Value: []yaml.MapSlice{staticConfig},
		})

		// Relabelings for prober.
		relabelings = append(relabelings, []yaml.MapSlice{
			{
				{Key: "source_labels", Value: []string{"__address__"}},
				{Key: "target_label", Value: "__param_target"},
			},
			{
				{Key: "source_labels", Value: []string{"__param_target"}},
				{Key: "target_label", Value: "instance"},
			},
			{
				{Key: "target_label", Value: "__address__"},
				{Key: "replacement", Value: m.Spec.ProberSpec.URL},
			},
		}...)

		// Add scrape class relabelings if there is any.
		relabelings = append(relabelings, generateRelabelConfig(scrapeClass.Relabelings)...)

		// Add configured relabelings.
		xc := labeler.GetRelabelingConfigs(m.TypeMeta, m.ObjectMeta, m.Spec.Targets.StaticConfig.RelabelConfigs)
		relabelings = append(relabelings, generateRelabelConfig(xc)...)

	case m.Spec.Targets.Ingress != nil:
		// Generate kubernetes_sd_config section for the ingress resources.

		// Filter targets by ingresses selected by the monitor.
		// Exact label matches.
		labelKeys := make([]string, 0, len(m.Spec.Targets.Ingress.Selector.MatchLabels))
		for k := range m.Spec.Targets.Ingress.Selector.MatchLabels {
			labelKeys = append(labelKeys, k)
		}
		sort.Strings(labelKeys)

		for _, k := range labelKeys {
			relabelings = append(relabelings, yaml.MapSlice{
				{Key: "action", Value: "keep"},
				{Key: "source_labels", Value: []string{"__meta_kubernetes_ingress_label_" + sanitizeLabelName(k), "__meta_kubernetes_ingress_labelpresent_" + sanitizeLabelName(k)}},
				{Key: "regex", Value: fmt.Sprintf("(%s);true", m.Spec.Targets.Ingress.Selector.MatchLabels[k])},
			})
		}

		// Set based label matching. We have to map the valid relations
		// `In`, `NotIn`, `Exists`, and `DoesNotExist`, into relabeling rules.
		for _, exp := range m.Spec.Targets.Ingress.Selector.MatchExpressions {
			switch exp.Operator {
			case metav1.LabelSelectorOpIn:
				relabelings = append(relabelings, yaml.MapSlice{
					{Key: "action", Value: "keep"},
					{Key: "source_labels", Value: []string{"__meta_kubernetes_ingress_label_" + sanitizeLabelName(exp.Key), "__meta_kubernetes_ingress_labelpresent_" + sanitizeLabelName(exp.Key)}},
					{Key: "regex", Value: fmt.Sprintf("(%s);true", strings.Join(exp.Values, "|"))},
				})
			case metav1.LabelSelectorOpNotIn:
				relabelings = append(relabelings, yaml.MapSlice{
					{Key: "action", Value: "drop"},
					{Key: "source_labels", Value: []string{"__meta_kubernetes_ingress_label_" + sanitizeLabelName(exp.Key), "__meta_kubernetes_ingress_labelpresent_" + sanitizeLabelName(exp.Key)}},
					{Key: "regex", Value: fmt.Sprintf("(%s);true", strings.Join(exp.Values, "|"))},
				})
			case metav1.LabelSelectorOpExists:
				relabelings = append(relabelings, yaml.MapSlice{
					{Key: "action", Value: "keep"},
					{Key: "source_labels", Value: []string{"__meta_kubernetes_ingress_labelpresent_" + sanitizeLabelName(exp.Key)}},
					{Key: "regex", Value: "true"},
				})
			case metav1.LabelSelectorOpDoesNotExist:
				relabelings = append(relabelings, yaml.MapSlice{
					{Key: "action", Value: "drop"},
					{Key: "source_labels", Value: []string{"__meta_kubernetes_ingress_labelpresent_" + sanitizeLabelName(exp.Key)}},
					{Key: "regex", Value: "true"},
				})
			}
		}

		cfg = append(cfg, cg.generateK8SSDConfig(m.Spec.Targets.Ingress.NamespaceSelector, m.Namespace, apiserverConfig, s, kubernetesSDRoleIngress, nil))

		// Relabelings for ingress SD.
		relabelings = append(relabelings, []yaml.MapSlice{
			{
				{Key: "source_labels", Value: []string{"__meta_kubernetes_ingress_scheme", "__address__", "__meta_kubernetes_ingress_path"}},
				{Key: "separator", Value: ";"},
				{Key: "regex", Value: "(.+);(.+);(.+)"},
				{Key: "target_label", Value: "__param_target"},
				{Key: "replacement", Value: "${1}://${2}${3}"},
				{Key: "action", Value: "replace"},
			},
			{
				{Key: "source_labels", Value: []string{"__meta_kubernetes_namespace"}},
				{Key: "target_label", Value: "namespace"},
			},
			{
				{Key: "source_labels", Value: []string{"__meta_kubernetes_ingress_name"}},
				{Key: "target_label", Value: "ingress"},
			},
		}...)

		// Relabelings for prober.
		relabelings = append(relabelings, []yaml.MapSlice{
			{
				{Key: "source_labels", Value: []string{"__address__"}},
				{Key: "separator", Value: ";"},
				{Key: "regex", Value: "(.*)"},
				{Key: "target_label", Value: "__tmp_ingress_address"},
				{Key: "replacement", Value: "$1"},
				{Key: "action", Value: "replace"},
			},
			{
				{Key: "source_labels", Value: []string{"__param_target"}},
				{Key: "target_label", Value: "instance"},
			},
			{
				{Key: "target_label", Value: "__address__"},
				{Key: "replacement", Value: m.Spec.ProberSpec.URL},
			},
		}...)

		// Add scrape class relabelings if there is any.
		relabelings = append(relabelings, generateRelabelConfig(scrapeClass.Relabelings)...)

		// Add configured relabelings.
		relabelings = append(relabelings, generateRelabelConfig(labeler.GetRelabelingConfigs(m.TypeMeta, m.ObjectMeta, m.Spec.Targets.Ingress.RelabelConfigs))...)
	}

	relabelings = generateAddressShardingRelabelingRulesForProbes(relabelings, shards)
	cfg = append(cfg, yaml.MapItem{Key: "relabel_configs", Value: relabelings})

	cfg = cg.addTLStoYaml(cfg, s, mergeSafeTLSConfigWithScrapeClass(m.Spec.TLSConfig, scrapeClass))

	if m.Spec.BearerTokenSecret.Name != "" {
		b, err := s.GetSecretKey(m.Spec.BearerTokenSecret)
		if err != nil {
			cg.logger.Error("", "err", fmt.Sprintf("invalid bearer token secret ref: %s", err))
		} else {
			cfg = append(cfg, yaml.MapItem{Key: "bearer_token", Value: string(b)})
		}
	}

	cfg = cg.addBasicAuthToYaml(cfg, s, m.Spec.BasicAuth)
	cfg = cg.addOAuth2ToYaml(cfg, s, m.Spec.OAuth2)

	cfg = cg.addSafeAuthorizationToYaml(cfg, s, m.Spec.Authorization)

	metricRelabelings := []monitoringv1.RelabelConfig{}
	metricRelabelings = append(metricRelabelings, scrapeClass.MetricRelabelings...)
	metricRelabelings = append(metricRelabelings, labeler.GetRelabelingConfigs(m.TypeMeta, m.ObjectMeta, m.Spec.MetricRelabelConfigs)...)

	if len(metricRelabelings) > 0 {
		cfg = append(cfg, yaml.MapItem{Key: "metric_relabel_configs", Value: generateRelabelConfig(metricRelabelings)})
	}

	return cfg
}

func (cg *ConfigGenerator) generateServiceMonitorConfig(
	m *monitoringv1.ServiceMonitor,
	ep monitoringv1.Endpoint,
	i int,
	apiserverConfig *monitoringv1.APIServerConfig,
	store *assets.StoreBuilder,
	shards int32,
) yaml.MapSlice {
	scrapeClass := cg.getScrapeClassOrDefault(m.Spec.ScrapeClassName)

	cfg := yaml.MapSlice{
		{
			Key:   "job_name",
			Value: fmt.Sprintf("serviceMonitor/%s/%s/%d", m.Namespace, m.Name, i),
		},
	}
	cfg = cg.AddHonorLabels(cfg, ep.HonorLabels)
	cfg = cg.AddHonorTimestamps(cfg, ep.HonorTimestamps)
	cfg = cg.AddTrackTimestampsStaleness(cfg, ep.TrackTimestampsStaleness)

	attachMetaConfig := mergeAttachMetadataWithScrapeClass(m.Spec.AttachMetadata, scrapeClass, "2.37.0")

	s := store.ForNamespace(m.Namespace)

	role := cg.endpointRoleFlavor()
	cfg = append(cfg, cg.generateK8SSDConfig(m.Spec.NamespaceSelector, m.Namespace, apiserverConfig, s, role, attachMetaConfig))

	if ep.Interval != "" {
		cfg = append(cfg, yaml.MapItem{Key: "scrape_interval", Value: ep.Interval})
	}
	if ep.ScrapeTimeout != "" {
		cfg = append(cfg, yaml.MapItem{Key: "scrape_timeout", Value: ep.ScrapeTimeout})
	}
	if ep.Path != "" {
		cfg = append(cfg, yaml.MapItem{Key: "metrics_path", Value: ep.Path})
	}
	if ep.ProxyURL != nil {
		cfg = append(cfg, yaml.MapItem{Key: "proxy_url", Value: ep.ProxyURL})
	}
	if ep.Params != nil {
		cfg = append(cfg, yaml.MapItem{Key: "params", Value: ep.Params})
	}
	if ep.Scheme != "" {
		cfg = append(cfg, yaml.MapItem{Key: "scheme", Value: ep.Scheme})
	}
	if ep.FollowRedirects != nil {
		cfg = cg.WithMinimumVersion("2.26.0").AppendMapItem(cfg, "follow_redirects", *ep.FollowRedirects)
	}
	if ep.EnableHttp2 != nil {
		cfg = cg.WithMinimumVersion("2.35.0").AppendMapItem(cfg, "enable_http2", *ep.EnableHttp2)
	}

	cfg = cg.addOAuth2ToYaml(cfg, s, ep.OAuth2)

	cfg = cg.addTLStoYaml(cfg, s, mergeTLSConfigWithScrapeClass(ep.TLSConfig, scrapeClass))

	if ep.BearerTokenFile != "" { //nolint:staticcheck // Ignore SA1019 this field is marked as deprecated.
		cg.logger.Debug("'bearerTokenFile' is deprecated, use 'authorization' instead.")
		cfg = append(cfg, yaml.MapItem{Key: "bearer_token_file", Value: ep.BearerTokenFile}) //nolint:staticcheck // Ignore SA1019 this field is marked as deprecated.
	}

	if ep.BearerTokenSecret != nil && ep.BearerTokenSecret.Name != "" { //nolint:staticcheck // Ignore SA1019 this field is marked as deprecated.
		cg.logger.Debug("'bearerTokenSecret' is deprecated, use 'authorization' instead.")

		//nolint:staticcheck // Ignore SA1019 this field is marked as deprecated.
		b, err := s.GetSecretKey(*ep.BearerTokenSecret)
		if err != nil {
			cg.logger.Error("", "err", fmt.Sprintf("invalid bearer token secret ref: %s", err))
		} else {
			cfg = append(cfg, yaml.MapItem{Key: "bearer_token", Value: string(b)})
		}
	}

	cfg = cg.addBasicAuthToYaml(cfg, store.ForNamespace(m.Namespace), ep.BasicAuth)

	cfg = cg.addSafeAuthorizationToYaml(cfg, s, ep.Authorization)

	relabelings := initRelabelings()

	// Filter targets by services selected by the monitor.

	// Exact label matches.
	var labelKeys []string
	for k := range m.Spec.Selector.MatchLabels {
		labelKeys = append(labelKeys, k)
	}
	sort.Strings(labelKeys)

	for _, k := range labelKeys {
		relabelings = append(relabelings, yaml.MapSlice{
			{Key: "action", Value: "keep"},
			{Key: "source_labels", Value: []string{"__meta_kubernetes_service_label_" + sanitizeLabelName(k), "__meta_kubernetes_service_labelpresent_" + sanitizeLabelName(k)}},
			{Key: "regex", Value: fmt.Sprintf("(%s);true", m.Spec.Selector.MatchLabels[k])},
		})
	}
	// Set based label matching. We have to map the valid relations
	// `In`, `NotIn`, `Exists`, and `DoesNotExist`, into relabeling rules.
	for _, exp := range m.Spec.Selector.MatchExpressions {
		switch exp.Operator {
		case metav1.LabelSelectorOpIn:
			relabelings = append(relabelings, yaml.MapSlice{
				{Key: "action", Value: "keep"},
				{Key: "source_labels", Value: []string{"__meta_kubernetes_service_label_" + sanitizeLabelName(exp.Key), "__meta_kubernetes_service_labelpresent_" + sanitizeLabelName(exp.Key)}},
				{Key: "regex", Value: fmt.Sprintf("(%s);true", strings.Join(exp.Values, "|"))},
			})
		case metav1.LabelSelectorOpNotIn:
			relabelings = append(relabelings, yaml.MapSlice{
				{Key: "action", Value: "drop"},
				{Key: "source_labels", Value: []string{"__meta_kubernetes_service_label_" + sanitizeLabelName(exp.Key), "__meta_kubernetes_service_labelpresent_" + sanitizeLabelName(exp.Key)}},
				{Key: "regex", Value: fmt.Sprintf("(%s);true", strings.Join(exp.Values, "|"))},
			})
		case metav1.LabelSelectorOpExists:
			relabelings = append(relabelings, yaml.MapSlice{
				{Key: "action", Value: "keep"},
				{Key: "source_labels", Value: []string{"__meta_kubernetes_service_labelpresent_" + sanitizeLabelName(exp.Key)}},
				{Key: "regex", Value: "true"},
			})
		case metav1.LabelSelectorOpDoesNotExist:
			relabelings = append(relabelings, yaml.MapSlice{
				{Key: "action", Value: "drop"},
				{Key: "source_labels", Value: []string{"__meta_kubernetes_service_labelpresent_" + sanitizeLabelName(exp.Key)}},
				{Key: "regex", Value: "true"},
			})
		}
	}

	// Filter targets based on correct port for the endpoint.
	if ep.Port != "" {
		sourceLabels := []string{"__meta_kubernetes_endpoint_port_name"}
		if role == kubernetesSDRoleEndpointSlice {
			sourceLabels = []string{"__meta_kubernetes_endpointslice_port_name"}
		}
		relabelings = append(relabelings, yaml.MapSlice{
			{Key: "action", Value: "keep"},
			yaml.MapItem{Key: "source_labels", Value: sourceLabels},
			{Key: "regex", Value: ep.Port},
		})
	} else if ep.TargetPort != nil {
		if ep.TargetPort.StrVal != "" {
			relabelings = append(relabelings, yaml.MapSlice{
				{Key: "action", Value: "keep"},
				{Key: "source_labels", Value: []string{"__meta_kubernetes_pod_container_port_name"}},
				{Key: "regex", Value: ep.TargetPort.String()},
			})
		} else if ep.TargetPort.IntVal != 0 {
			relabelings = append(relabelings, yaml.MapSlice{
				{Key: "action", Value: "keep"},
				{Key: "source_labels", Value: []string{"__meta_kubernetes_pod_container_port_number"}},
				{Key: "regex", Value: ep.TargetPort.String()},
			})
		}
	}

	sourceLabels := []string{"__meta_kubernetes_endpoint_address_target_kind", "__meta_kubernetes_endpoint_address_target_name"}
	if role == kubernetesSDRoleEndpointSlice {
		sourceLabels = []string{"__meta_kubernetes_endpointslice_address_target_kind", "__meta_kubernetes_endpointslice_address_target_name"}
	}

	// Relabel namespace and pod and service labels into proper labels.
	relabelings = append(relabelings, []yaml.MapSlice{
		{ // Relabel node labels with meta labels available with Prometheus >= v2.3.
			yaml.MapItem{Key: "source_labels", Value: sourceLabels},
			{Key: "separator", Value: ";"},
			{Key: "regex", Value: "Node;(.*)"},
			{Key: "replacement", Value: "${1}"},
			{Key: "target_label", Value: "node"},
		},
		{ // Relabel pod labels for >=v2.3 meta labels
			yaml.MapItem{Key: "source_labels", Value: sourceLabels},
			{Key: "separator", Value: ";"},
			{Key: "regex", Value: "Pod;(.*)"},
			{Key: "replacement", Value: "${1}"},
			{Key: "target_label", Value: "pod"},
		},
		{
			{Key: "source_labels", Value: []string{"__meta_kubernetes_namespace"}},
			{Key: "target_label", Value: "namespace"},
		},
		{
			{Key: "source_labels", Value: []string{"__meta_kubernetes_service_name"}},
			{Key: "target_label", Value: "service"},
		},
		{
			{Key: "source_labels", Value: []string{"__meta_kubernetes_pod_name"}},
			{Key: "target_label", Value: "pod"},
		},
		{
			{Key: "source_labels", Value: []string{"__meta_kubernetes_pod_container_name"}},
			{Key: "target_label", Value: "container"},
		},
	}...)

	if ptr.Deref(ep.FilterRunning, true) {
		relabelings = append(relabelings, generateRunningFilter())
	}

	// Relabel targetLabels from Service onto target.
	for _, l := range m.Spec.TargetLabels {
		relabelings = append(relabelings, yaml.MapSlice{
			{Key: "source_labels", Value: []string{"__meta_kubernetes_service_label_" + sanitizeLabelName(l)}},
			{Key: "target_label", Value: sanitizeLabelName(l)},
			{Key: "regex", Value: "(.+)"},
			{Key: "replacement", Value: "${1}"},
		})
	}

	cpf := cg.prom.GetCommonPrometheusFields()
	for _, l := range append(m.Spec.PodTargetLabels, cpf.PodTargetLabels...) {
		relabelings = append(relabelings, yaml.MapSlice{
			{Key: "source_labels", Value: []string{"__meta_kubernetes_pod_label_" + sanitizeLabelName(l)}},
			{Key: "target_label", Value: sanitizeLabelName(l)},
			{Key: "regex", Value: "(.+)"},
			{Key: "replacement", Value: "${1}"},
		})
	}

	// By default, generate a safe job name from the service name.  We also keep
	// this around if a jobLabel is set in case the targets don't actually have a
	// value for it.
	relabelings = append(relabelings, yaml.MapSlice{
		{Key: "source_labels", Value: []string{"__meta_kubernetes_service_name"}},
		{Key: "target_label", Value: "job"},
		{Key: "replacement", Value: "${1}"},
	})
	if m.Spec.JobLabel != "" {
		relabelings = append(relabelings, yaml.MapSlice{
			{Key: "source_labels", Value: []string{"__meta_kubernetes_service_label_" + sanitizeLabelName(m.Spec.JobLabel)}},
			{Key: "target_label", Value: "job"},
			{Key: "regex", Value: "(.+)"},
			{Key: "replacement", Value: "${1}"},
		})
	}

	// A single service may potentially have multiple metrics
	//	endpoints, therefore the endpoints labels is filled with the ports name or
	//	as a fallback the port number.
	if ep.Port != "" {
		relabelings = append(relabelings, yaml.MapSlice{
			{Key: "target_label", Value: "endpoint"},
			{Key: "replacement", Value: ep.Port},
		})
	} else if ep.TargetPort != nil && ep.TargetPort.String() != "" {
		relabelings = append(relabelings, yaml.MapSlice{
			{Key: "target_label", Value: "endpoint"},
			{Key: "replacement", Value: ep.TargetPort.String()},
		})
	}

	// Add scrape class relabelings if there is any.
	relabelings = append(relabelings, generateRelabelConfig(scrapeClass.Relabelings)...)

	labeler := namespacelabeler.New(cpf.EnforcedNamespaceLabel, cpf.ExcludedFromEnforcement, false)
	relabelings = append(relabelings, generateRelabelConfig(labeler.GetRelabelingConfigs(m.TypeMeta, m.ObjectMeta, ep.RelabelConfigs))...)

	relabelings = generateAddressShardingRelabelingRules(relabelings, shards)
	cfg = append(cfg, yaml.MapItem{Key: "relabel_configs", Value: relabelings})

	cfg = cg.AddLimitsToYAML(cfg, sampleLimitKey, m.Spec.SampleLimit, cpf.EnforcedSampleLimit)
	cfg = cg.AddLimitsToYAML(cfg, targetLimitKey, m.Spec.TargetLimit, cpf.EnforcedTargetLimit)
	cfg = cg.AddLimitsToYAML(cfg, labelLimitKey, m.Spec.LabelLimit, cpf.EnforcedLabelLimit)
	cfg = cg.AddLimitsToYAML(cfg, labelNameLengthLimitKey, m.Spec.LabelNameLengthLimit, cpf.EnforcedLabelNameLengthLimit)
	cfg = cg.AddLimitsToYAML(cfg, labelValueLengthLimitKey, m.Spec.LabelValueLengthLimit, cpf.EnforcedLabelValueLengthLimit)
	cfg = cg.AddLimitsToYAML(cfg, keepDroppedTargetsKey, m.Spec.KeepDroppedTargets, cpf.EnforcedKeepDroppedTargets)
	cfg = cg.AddScrapeProtocols(cfg, m.Spec.ScrapeProtocols)

	if bodySizeLimit := getLowerByteSize(m.Spec.BodySizeLimit, &cpf); !isByteSizeEmpty(bodySizeLimit) {
		cfg = cg.WithMinimumVersion("2.28.0").AppendMapItem(cfg, "body_size_limit", bodySizeLimit)
	}

	metricRelabelings := []monitoringv1.RelabelConfig{}
	metricRelabelings = append(metricRelabelings, scrapeClass.MetricRelabelings...)
	metricRelabelings = append(metricRelabelings, labeler.GetRelabelingConfigs(m.TypeMeta, m.ObjectMeta, ep.MetricRelabelConfigs)...)

	if len(metricRelabelings) > 0 {
		cfg = append(cfg, yaml.MapItem{Key: "metric_relabel_configs", Value: generateRelabelConfig(metricRelabelings)})
	}

	return cfg
}

func generateRunningFilter() yaml.MapSlice {
	return yaml.MapSlice{
		{Key: "action", Value: "drop"},
		{Key: "source_labels", Value: []string{"__meta_kubernetes_pod_phase"}},
		{Key: "regex", Value: "(Failed|Succeeded)"},
	}
}

func (cg *ConfigGenerator) getLimit(user *uint64, enforced *uint64) *uint64 {
	if ptr.Deref(enforced, 0) == 0 {
		return user
	}

	if ptr.Deref(user, 0) == 0 {
		// With Prometheus >= 2.45.0, the limit value in the global section will always apply, hence there's no need to set the value explicitly.
		if cg.version.GTE(semver.MustParse("2.45.0")) {
			return nil
		}
		return enforced
	}

	if ptr.Deref(enforced, 0) > ptr.Deref(user, 0) {
		return user
	}

	return enforced
}

func generateAddressShardingRelabelingRules(relabelings []yaml.MapSlice, shards int32) []yaml.MapSlice {
	return generateAddressShardingRelabelingRulesWithSourceLabel(relabelings, shards, "__address__")
}

func (cg *ConfigGenerator) generateAddressShardingRelabelingRulesIfMissing(relabelings []yaml.MapSlice, shards int32) []yaml.MapSlice {
	for i, relabeling := range relabelings {
		for _, relabelItem := range relabeling {
			if relabelItem.Key == "action" && relabelItem.Value == "hashmod" {
				cg.logger.Debug("found existing hashmod relabeling rule, skipping", "idx", i)
				return relabelings
			}
		}
	}
	return generateAddressShardingRelabelingRules(relabelings, shards)
}

func generateAddressShardingRelabelingRulesForProbes(relabelings []yaml.MapSlice, shards int32) []yaml.MapSlice {
	return generateAddressShardingRelabelingRulesWithSourceLabel(relabelings, shards, "__param_target")
}

func generateAddressShardingRelabelingRulesWithSourceLabel(relabelings []yaml.MapSlice, shards int32, shardLabel string) []yaml.MapSlice {
	return append(relabelings, yaml.MapSlice{
		{Key: "source_labels", Value: []string{shardLabel}},
		{Key: "target_label", Value: "__tmp_hash"},
		{Key: "modulus", Value: shards},
		{Key: "action", Value: "hashmod"},
	}, yaml.MapSlice{
		{Key: "source_labels", Value: []string{"__tmp_hash"}},
		{Key: "regex", Value: fmt.Sprintf("$(%s)", operator.ShardEnvVar)},
		{Key: "action", Value: "keep"},
	})
}

func generateRelabelConfig(rc []monitoringv1.RelabelConfig) []yaml.MapSlice {
	var cfg []yaml.MapSlice

	for _, c := range rc {
		relabeling := yaml.MapSlice{}

		if len(c.SourceLabels) > 0 {
			relabeling = append(relabeling, yaml.MapItem{Key: "source_labels", Value: c.SourceLabels})
		}

		if c.Separator != nil {
			relabeling = append(relabeling, yaml.MapItem{Key: "separator", Value: *c.Separator})
		}

		if c.TargetLabel != "" {
			relabeling = append(relabeling, yaml.MapItem{Key: "target_label", Value: c.TargetLabel})
		}

		if c.Regex != "" {
			relabeling = append(relabeling, yaml.MapItem{Key: "regex", Value: c.Regex})
		}

		if c.Modulus != uint64(0) {
			relabeling = append(relabeling, yaml.MapItem{Key: "modulus", Value: c.Modulus})
		}

		if c.Replacement != nil {
			relabeling = append(relabeling, yaml.MapItem{Key: "replacement", Value: *c.Replacement})
		}

		if c.Action != "" {
			relabeling = append(relabeling, yaml.MapItem{Key: "action", Value: strings.ToLower(c.Action)})
		}

		cfg = append(cfg, relabeling)
	}
	return cfg
}

// GetNamespacesFromNamespaceSelector gets a list of namespaces to select based on
// the given namespace selector, the given default namespace, and whether to ignore namespace selectors.
func (cg *ConfigGenerator) getNamespacesFromNamespaceSelector(nsel monitoringv1.NamespaceSelector, namespace string) []string {
	if cg.prom.GetCommonPrometheusFields().IgnoreNamespaceSelectors {
		return []string{namespace}
	} else if nsel.Any {
		return []string{}
	} else if len(nsel.MatchNames) == 0 {
		return []string{namespace}
	}
	return nsel.MatchNames
}

type attachMetadataConfig struct {
	MinimumVersion string
	attachMetadata *monitoringv1.AttachMetadata
}

func (a *attachMetadataConfig) node() bool {
	return ptr.Deref(a.attachMetadata.Node, false)
}

// generateK8SSDConfig generates a kubernetes_sd_configs entry.
func (cg *ConfigGenerator) generateK8SSDConfig(
	namespaceSelector monitoringv1.NamespaceSelector,
	namespace string,
	apiserverConfig *monitoringv1.APIServerConfig,
	store assets.StoreGetter,
	role string,
	attachMetadataConfig *attachMetadataConfig,
) yaml.MapItem {
	k8sSDConfig := yaml.MapSlice{
		{
			Key:   "role",
			Value: role,
		},
	}

	namespaces := cg.getNamespacesFromNamespaceSelector(namespaceSelector, namespace)
	if len(namespaces) != 0 {
		k8sSDConfig = append(k8sSDConfig, yaml.MapItem{
			Key: "namespaces",
			Value: yaml.MapSlice{
				{
					Key:   "names",
					Value: namespaces,
				},
			},
		})
	}

	if apiserverConfig != nil {
		k8sSDConfig = append(k8sSDConfig, yaml.MapItem{
			Key: "api_server", Value: apiserverConfig.Host,
		})

		k8sSDConfig = cg.addBasicAuthToYaml(k8sSDConfig, store, apiserverConfig.BasicAuth)

		//nolint:staticcheck // Ignore SA1019 this field is marked as deprecated.
		if apiserverConfig.BearerToken != "" {
			cg.logger.Warn("'bearerToken' is deprecated, use 'authorization' instead.")
			k8sSDConfig = append(k8sSDConfig, yaml.MapItem{Key: "bearer_token", Value: apiserverConfig.BearerToken})
		}

		//nolint:staticcheck // Ignore SA1019 this field is marked as deprecated.
		if apiserverConfig.BearerTokenFile != "" {
			cg.logger.Debug("'bearerTokenFile' is deprecated, use 'authorization' instead.")
			k8sSDConfig = append(k8sSDConfig, yaml.MapItem{Key: "bearer_token_file", Value: apiserverConfig.BearerTokenFile})
		}

		k8sSDConfig = cg.addAuthorizationToYaml(k8sSDConfig, store, apiserverConfig.Authorization)

		k8sSDConfig = cg.addTLStoYaml(k8sSDConfig, store, apiserverConfig.TLSConfig)
	}

	if attachMetadataConfig != nil {
		k8sSDConfig = cg.WithMinimumVersion(attachMetadataConfig.MinimumVersion).AppendMapItem(
			k8sSDConfig,
			"attach_metadata",
			yaml.MapSlice{
				{Key: "node", Value: attachMetadataConfig.node()},
			})
	}

	// Specific configuration generated for DaemonSet mode.
	if cg.daemonSet {
		k8sSDConfig = cg.AppendMapItem(k8sSDConfig, "selectors", []yaml.MapSlice{
			{
				{
					Key:   "role",
					Value: "pod",
				},
				{
					Key:   "field",
					Value: "spec.nodeName=$(NODE_NAME)",
				},
			},
		})
	}

	return yaml.MapItem{
		Key: "kubernetes_sd_configs",
		Value: []yaml.MapSlice{
			k8sSDConfig,
		},
	}
}

func (cg *ConfigGenerator) generateAlertmanagerConfig(alerting *monitoringv1.AlertingSpec, apiserverConfig *monitoringv1.APIServerConfig, store *assets.StoreBuilder) []yaml.MapSlice {
	if alerting == nil || len(alerting.Alertmanagers) == 0 {
		return nil
	}

	alertmanagerConfigs := make([]yaml.MapSlice, 0, len(alerting.Alertmanagers))
	s := store.ForNamespace(cg.prom.GetObjectMeta().GetNamespace())
	for i, am := range alerting.Alertmanagers {
		if am.Scheme == "" {
			am.Scheme = "http"
		}

		if am.PathPrefix == "" {
			am.PathPrefix = "/"
		}

		cfg := yaml.MapSlice{
			{Key: "path_prefix", Value: am.PathPrefix},
			{Key: "scheme", Value: am.Scheme},
		}

		if am.Timeout != nil {
			cfg = append(cfg, yaml.MapItem{Key: "timeout", Value: am.Timeout})
		}

		if am.EnableHttp2 != nil {
			cfg = cg.WithMinimumVersion("2.35.0").AppendMapItem(cfg, "enable_http2", *am.EnableHttp2)
		}

		cfg = cg.addTLStoYaml(cfg, s, am.TLSConfig)

		ns := ptr.Deref(am.Namespace, cg.prom.GetObjectMeta().GetNamespace())
		cfg = append(cfg, cg.generateK8SSDConfig(monitoringv1.NamespaceSelector{}, ns, apiserverConfig, s, cg.endpointRoleFlavor(), nil))

		//nolint:staticcheck // Ignore SA1019 this field is marked as deprecated.
		if am.BearerTokenFile != "" {
			cg.logger.Debug("'bearerTokenFile' is deprecated, use 'authorization' instead.")
			cfg = append(cfg, yaml.MapItem{Key: "bearer_token_file", Value: am.BearerTokenFile})
		}

		cfg = cg.WithMinimumVersion("2.26.0").addBasicAuthToYaml(cfg, s, am.BasicAuth)

		cfg = cg.addSafeAuthorizationToYaml(cfg, s, am.Authorization)

		cfg = cg.WithMinimumVersion("2.48.0").addSigv4ToYaml(cfg, fmt.Sprintf("alertmanager/auth/%d", i), s, am.Sigv4)

		if am.APIVersion == "v1" || am.APIVersion == "v2" {
			cfg = cg.WithMinimumVersion("2.11.0").AppendMapItem(cfg, "api_version", am.APIVersion)
		}

		var relabelings []yaml.MapSlice

		relabelings = append(relabelings, yaml.MapSlice{
			{Key: "action", Value: "keep"},
			{Key: "source_labels", Value: []string{"__meta_kubernetes_service_name"}},
			{Key: "regex", Value: am.Name},
		})

		if am.Port.StrVal != "" {
			sourceLabels := []string{"__meta_kubernetes_endpoint_port_name"}
			if cg.endpointRoleFlavor() == kubernetesSDRoleEndpointSlice {
				sourceLabels = []string{"__meta_kubernetes_endpointslice_port_name"}
			}
			relabelings = append(relabelings, yaml.MapSlice{
				{Key: "action", Value: "keep"},
				{Key: "source_labels", Value: sourceLabels},
				{Key: "regex", Value: am.Port.String()},
			})
		} else if am.Port.IntVal != 0 {
			relabelings = append(relabelings, yaml.MapSlice{
				{Key: "action", Value: "keep"},
				{Key: "source_labels", Value: []string{"__meta_kubernetes_pod_container_port_number"}},
				{Key: "regex", Value: am.Port.String()},
			})
		}

		if len(am.RelabelConfigs) != 0 {
			relabelings = append(relabelings, generateRelabelConfig(am.RelabelConfigs)...)
		}

		cfg = append(cfg, yaml.MapItem{Key: "relabel_configs", Value: relabelings})

		// Append alert_relabel_configs, if any, to the config
		if len(am.AlertRelabelConfigs) > 0 {
			cfg = cg.WithMinimumVersion("2.51.0").AppendMapItem(cfg, "alert_relabel_configs", generateRelabelConfig(am.AlertRelabelConfigs))
		}
		alertmanagerConfigs = append(alertmanagerConfigs, cfg)
	}

	return alertmanagerConfigs
}

func (cg *ConfigGenerator) generateAdditionalScrapeConfigs(
	additionalScrapeConfigs []byte,
	shards int32,
) ([]yaml.MapSlice, error) {
	var additionalScrapeConfigsYaml []yaml.MapSlice
	err := yaml.Unmarshal(additionalScrapeConfigs, &additionalScrapeConfigsYaml)
	if err != nil {
		return nil, fmt.Errorf("unmarshalling additional scrape configs failed: %w", err)
	}

	// DaemonSet mode doesn't support sharding.
	if cg.daemonSet || shards == 1 {
		return additionalScrapeConfigsYaml, nil
	}

	var addlScrapeConfigs []yaml.MapSlice
	for _, mapSlice := range additionalScrapeConfigsYaml {
		var addlScrapeConfig yaml.MapSlice
		var relabelings []yaml.MapSlice
		var otherConfigItems []yaml.MapItem

		for _, mapItem := range mapSlice {
			if mapItem.Key != "relabel_configs" {
				otherConfigItems = append(otherConfigItems, mapItem)
				continue
			}
			values, ok := mapItem.Value.([]interface{})
			if !ok {
				return nil, fmt.Errorf("error parsing relabel configs: %w", err)
			}
			for _, value := range values {
				relabeling, ok := value.(yaml.MapSlice)
				if !ok {
					return nil, fmt.Errorf("error parsing relabel config: %w", err)
				}
				relabelings = append(relabelings, relabeling)
			}
		}
		// DaemonSet mode doesn't support sharding.
		if !cg.daemonSet {
			relabelings = cg.generateAddressShardingRelabelingRulesIfMissing(relabelings, shards)
		}

		addlScrapeConfig = append(addlScrapeConfig, otherConfigItems...)
		addlScrapeConfig = append(addlScrapeConfig, yaml.MapItem{Key: "relabel_configs", Value: relabelings})
		addlScrapeConfigs = append(addlScrapeConfigs, addlScrapeConfig)
	}
	return addlScrapeConfigs, nil
}

func (cg *ConfigGenerator) generateRemoteReadConfig(
	remoteRead []monitoringv1.RemoteReadSpec,
	store *assets.StoreBuilder,
) yaml.MapItem {
	cfgs := []yaml.MapSlice{}
	objMeta := cg.prom.GetObjectMeta()
	s := store.ForNamespace(objMeta.GetNamespace())

	for _, spec := range remoteRead {
		// defaults
		if spec.RemoteTimeout == "" {
			spec.RemoteTimeout = "30s"
		}

		cfg := yaml.MapSlice{
			{Key: "url", Value: spec.URL},
			{Key: "remote_timeout", Value: spec.RemoteTimeout},
		}

		if len(spec.Headers) > 0 {
			cfg = cg.WithMinimumVersion("2.26.0").AppendMapItem(cfg, "headers", stringMapToMapSlice(spec.Headers))
		}

		if spec.Name != "" {
			cfg = cg.WithMinimumVersion("2.15.0").AppendMapItem(cfg, "name", spec.Name)
		}

		if len(spec.RequiredMatchers) > 0 {
			cfg = append(cfg, yaml.MapItem{Key: "required_matchers", Value: stringMapToMapSlice(spec.RequiredMatchers)})
		}

		if spec.ReadRecent {
			cfg = append(cfg, yaml.MapItem{Key: "read_recent", Value: spec.ReadRecent})
		}

		cfg = cg.addBasicAuthToYaml(cfg, s, spec.BasicAuth)

		//nolint:staticcheck // Ignore SA1019 this field is marked as deprecated.
		if spec.BearerToken != "" {
			cg.logger.Warn("'bearerToken' is deprecated, use 'authorization' instead.")
			cfg = append(cfg, yaml.MapItem{Key: "bearer_token", Value: spec.BearerToken})
		}

		//nolint:staticcheck // Ignore SA1019 this field is marked as deprecated.
		if spec.BearerTokenFile != "" {
			cg.logger.Debug("'bearerTokenFile' is deprecated, use 'authorization' instead.")
			cfg = append(cfg, yaml.MapItem{Key: "bearer_token_file", Value: spec.BearerTokenFile})
		}

		cfg = cg.addOAuth2ToYaml(cfg, s, spec.OAuth2)

		cfg = cg.addTLStoYaml(cfg, s, spec.TLSConfig)

		cfg = cg.addAuthorizationToYaml(cfg, s, spec.Authorization)

		cfg = cg.addProxyConfigtoYaml(cfg, s, spec.ProxyConfig)

		if spec.FollowRedirects != nil {
			cfg = cg.WithMinimumVersion("2.26.0").AppendMapItem(cfg, "follow_redirects", spec.FollowRedirects)
		}

		if spec.FilterExternalLabels != nil {
			cfg = cg.WithMinimumVersion("2.34.0").AppendMapItem(cfg, "filter_external_labels", spec.FilterExternalLabels)
		}

		cfgs = append(cfgs, cfg)
	}

	return yaml.MapItem{
		Key:   "remote_read",
		Value: cfgs,
	}
}

func (cg *ConfigGenerator) addOAuth2ToYaml(
	cfg yaml.MapSlice,
	store assets.StoreGetter,
	oauth2 *monitoringv1.OAuth2,
) yaml.MapSlice {
	if oauth2 == nil {
		return cfg
	}

	clientID, err := store.GetSecretOrConfigMapKey(oauth2.ClientID)
	if err != nil {
		cg.logger.Error("", "err", fmt.Sprintf("invalid clientID ref: %s", err))
		return cfg
	}

	clientSecret, err := store.GetSecretKey(oauth2.ClientSecret)
	if err != nil {
		cg.logger.Error("", "err", fmt.Sprintf("invalid clientSecret ref: %s", err))
		return cfg
	}

	oauth2Cfg := yaml.MapSlice{}
	oauth2Cfg = append(oauth2Cfg,
		yaml.MapItem{Key: "client_id", Value: clientID},
		yaml.MapItem{Key: "client_secret", Value: string(clientSecret)},
		yaml.MapItem{Key: "token_url", Value: oauth2.TokenURL},
	)

	if len(oauth2.Scopes) > 0 {
		oauth2Cfg = append(oauth2Cfg, yaml.MapItem{Key: "scopes", Value: oauth2.Scopes})
	}

	if len(oauth2.EndpointParams) > 0 {
		oauth2Cfg = append(oauth2Cfg, yaml.MapItem{Key: "endpoint_params", Value: oauth2.EndpointParams})
	}

	oauth2Cfg = cg.WithMinimumVersion("2.43.0").addProxyConfigtoYaml(oauth2Cfg, store, oauth2.ProxyConfig)
	oauth2Cfg = cg.WithMinimumVersion("2.43.0").addSafeTLStoYaml(oauth2Cfg, store, oauth2.TLSConfig)

	return cg.WithMinimumVersion("2.27.0").AppendMapItem(cfg, "oauth2", oauth2Cfg)
}

func (cg *ConfigGenerator) generateRemoteWriteConfig(
	store *assets.StoreBuilder,
) yaml.MapItem {
	cfgs := []yaml.MapSlice{}
	cpf := cg.prom.GetCommonPrometheusFields()
	objMeta := cg.prom.GetObjectMeta()

	for i, spec := range cpf.RemoteWrite {
		// defaults
		if spec.RemoteTimeout == "" {
			spec.RemoteTimeout = "30s"
		}

		cfg := yaml.MapSlice{
			{Key: "url", Value: spec.URL},
			{Key: "remote_timeout", Value: spec.RemoteTimeout},
		}
		if len(spec.Headers) > 0 {
			cfg = cg.WithMinimumVersion("2.15.0").AppendMapItem(cfg, "headers", stringMapToMapSlice(spec.Headers))
		}

		if spec.Name != "" {
			cfg = cg.WithMinimumVersion("2.15.0").AppendMapItem(cfg, "name", spec.Name)
		}

		if spec.SendExemplars != nil {
			cfg = cg.WithMinimumVersion("2.27.0").AppendMapItem(cfg, "send_exemplars", spec.SendExemplars)
		}

		if spec.SendNativeHistograms != nil {
			cfg = cg.WithMinimumVersion("2.40.0").AppendMapItem(cfg, "send_native_histograms", spec.SendNativeHistograms)
		}

		if spec.WriteRelabelConfigs != nil {
			relabelings := []yaml.MapSlice{}
			for _, c := range spec.WriteRelabelConfigs {
				relabeling := yaml.MapSlice{}

				if len(c.SourceLabels) > 0 {
					relabeling = append(relabeling, yaml.MapItem{Key: "source_labels", Value: c.SourceLabels})
				}

				if c.Separator != nil {
					relabeling = append(relabeling, yaml.MapItem{Key: "separator", Value: *c.Separator})
				}

				if c.TargetLabel != "" {
					relabeling = append(relabeling, yaml.MapItem{Key: "target_label", Value: c.TargetLabel})
				}

				if c.Regex != "" {
					relabeling = append(relabeling, yaml.MapItem{Key: "regex", Value: c.Regex})
				}

				if c.Modulus != uint64(0) {
					relabeling = append(relabeling, yaml.MapItem{Key: "modulus", Value: c.Modulus})
				}

				if c.Replacement != nil {
					relabeling = append(relabeling, yaml.MapItem{Key: "replacement", Value: *c.Replacement})
				}

				if c.Action != "" {
					relabeling = append(relabeling, yaml.MapItem{Key: "action", Value: strings.ToLower(c.Action)})
				}
				relabelings = append(relabelings, relabeling)
			}

			cfg = append(cfg, yaml.MapItem{Key: "write_relabel_configs", Value: relabelings})

		}

		s := store.ForNamespace(objMeta.GetNamespace())
		cfg = cg.addBasicAuthToYaml(cfg, s, spec.BasicAuth)

		//nolint:staticcheck // Ignore SA1019 this field is marked as deprecated.
		if spec.BearerToken != "" {
			cg.logger.Warn("'bearerToken' is deprecated, use 'authorization' instead.")
			cfg = append(cfg, yaml.MapItem{Key: "bearer_token", Value: spec.BearerToken})
		}

		//nolint:staticcheck // Ignore SA1019 this field is marked as deprecated.
		if spec.BearerTokenFile != "" {
			cg.logger.Debug("'bearerTokenFile' is deprecated, use 'authorization' instead.")
			cfg = append(cfg, yaml.MapItem{Key: "bearer_token_file", Value: spec.BearerTokenFile})
		}

		cfg = cg.addOAuth2ToYaml(cfg, s, spec.OAuth2)

		cfg = cg.addTLStoYaml(cfg, s, spec.TLSConfig)

		cfg = cg.addAuthorizationToYaml(cfg, s, spec.Authorization)

		cfg = cg.addProxyConfigtoYaml(cfg, s, spec.ProxyConfig)

		cfg = cg.WithMinimumVersion("2.26.0").addSigv4ToYaml(cfg, fmt.Sprintf("remoteWrite/%d", i), s, spec.Sigv4)

		if spec.AzureAD != nil {
			azureAd := yaml.MapSlice{}

			if spec.AzureAD.ManagedIdentity != nil {
				azureAd = append(azureAd,
					yaml.MapItem{Key: "managed_identity", Value: yaml.MapSlice{
						{Key: "client_id", Value: spec.AzureAD.ManagedIdentity.ClientID},
					}},
				)
			}

			if spec.AzureAD.OAuth != nil {
				b, err := s.GetSecretKey(spec.AzureAD.OAuth.ClientSecret)
				if err != nil {
					cg.logger.Error("", "err", fmt.Sprintf("invalid Azure OAuth clientSecret ref: %s", err))
				} else {
					azureAd = cg.WithMinimumVersion("2.48.0").AppendMapItem(azureAd, "oauth", yaml.MapSlice{
						{Key: "client_id", Value: spec.AzureAD.OAuth.ClientID},
						{Key: "client_secret", Value: string(b)},
						{Key: "tenant_id", Value: spec.AzureAD.OAuth.TenantID},
					})
				}
			}

			if spec.AzureAD.SDK != nil {
				azureAd = cg.WithMinimumVersion("2.52.0").AppendMapItem(azureAd, "sdk", yaml.MapSlice{
					{Key: "tenant_id", Value: ptr.Deref(spec.AzureAD.SDK.TenantID, "")},
				})
			}

			if spec.AzureAD.Cloud != nil {
				azureAd = append(azureAd, yaml.MapItem{Key: "cloud", Value: spec.AzureAD.Cloud})
			}

			cfg = cg.WithMinimumVersion("2.45.0").AppendMapItem(cfg, "azuread", azureAd)
		}

		if spec.FollowRedirects != nil {
			cfg = cg.WithMinimumVersion("2.26.0").AppendMapItem(cfg, "follow_redirects", spec.FollowRedirects)
		}

		if spec.EnableHttp2 != nil {
			cfg = cg.WithMinimumVersion("2.35.0").AppendMapItem(cfg, "enable_http2", *spec.EnableHttp2)
		}

		if spec.QueueConfig != nil {
			queueConfig := yaml.MapSlice{}

			if spec.QueueConfig.Capacity != int(0) {
				queueConfig = append(queueConfig, yaml.MapItem{Key: "capacity", Value: spec.QueueConfig.Capacity})
			}

			if spec.QueueConfig.MinShards != int(0) {
				queueConfig = cg.WithMinimumVersion("2.6.0").AppendMapItem(queueConfig, "min_shards", spec.QueueConfig.MinShards)
			}

			if spec.QueueConfig.MaxShards != int(0) {
				queueConfig = append(queueConfig, yaml.MapItem{Key: "max_shards", Value: spec.QueueConfig.MaxShards})
			}

			if spec.QueueConfig.MaxSamplesPerSend != int(0) {
				queueConfig = append(queueConfig, yaml.MapItem{Key: "max_samples_per_send", Value: spec.QueueConfig.MaxSamplesPerSend})
			}

			if spec.QueueConfig.BatchSendDeadline != nil {
				queueConfig = append(queueConfig, yaml.MapItem{Key: "batch_send_deadline", Value: string(*spec.QueueConfig.BatchSendDeadline)})
			}

			if spec.QueueConfig.MaxRetries != int(0) {
				queueConfig = cg.WithMaximumVersion("2.11.0").AppendMapItem(queueConfig, "max_retries", spec.QueueConfig.MaxRetries)
			}

			if spec.QueueConfig.MinBackoff != nil {
				queueConfig = append(queueConfig, yaml.MapItem{Key: "min_backoff", Value: string(*spec.QueueConfig.MinBackoff)})
			}

			if spec.QueueConfig.MaxBackoff != nil {
				queueConfig = append(queueConfig, yaml.MapItem{Key: "max_backoff", Value: string(*spec.QueueConfig.MaxBackoff)})
			}

			if spec.QueueConfig.RetryOnRateLimit {
				queueConfig = cg.WithMinimumVersion("2.26.0").AppendMapItem(queueConfig, "retry_on_http_429", spec.QueueConfig.RetryOnRateLimit)
			}

			if spec.QueueConfig.SampleAgeLimit != nil {
				queueConfig = cg.WithMinimumVersion("2.50.0").AppendMapItem(queueConfig, "sample_age_limit", string(*spec.QueueConfig.SampleAgeLimit))
			}

			cfg = append(cfg, yaml.MapItem{Key: "queue_config", Value: queueConfig})
		}

		if spec.MetadataConfig != nil {
			metadataConfig := append(yaml.MapSlice{}, yaml.MapItem{Key: "send", Value: spec.MetadataConfig.Send})
			if spec.MetadataConfig.SendInterval != "" {
				metadataConfig = append(metadataConfig, yaml.MapItem{Key: "send_interval", Value: spec.MetadataConfig.SendInterval})
			}

			cfg = cg.WithMinimumVersion("2.23.0").AppendMapItem(cfg, "metadata_config", metadataConfig)
		}

		cfgs = append(cfgs, cfg)
	}

	return yaml.MapItem{
		Key:   "remote_write",
		Value: cfgs,
	}
}

func (cg *ConfigGenerator) appendScrapeIntervals(slice yaml.MapSlice) yaml.MapSlice {
	cpf := cg.prom.GetCommonPrometheusFields()
	slice = append(slice, yaml.MapItem{Key: "scrape_interval", Value: cpf.ScrapeInterval})

	if cpf.ScrapeTimeout != "" {
		slice = append(slice, yaml.MapItem{
			Key: "scrape_timeout", Value: cpf.ScrapeTimeout,
		})
	}

	return slice
}

func (cg *ConfigGenerator) appendScrapeProtocols(slice yaml.MapSlice) yaml.MapSlice {
	cpf := cg.prom.GetCommonPrometheusFields()

	if len(cpf.ScrapeProtocols) == 0 {
		return slice
	}

	return cg.WithMinimumVersion("2.49.0").AppendMapItem(slice, "scrape_protocols", cpf.ScrapeProtocols)
}

func (cg *ConfigGenerator) appendEvaluationInterval(slice yaml.MapSlice, evaluationInterval monitoringv1.Duration) yaml.MapSlice {
	return append(slice, yaml.MapItem{Key: "evaluation_interval", Value: evaluationInterval})
}

func (cg *ConfigGenerator) appendGlobalLimits(slice yaml.MapSlice, limitKey string, limit *uint64, enforcedLimit *uint64) yaml.MapSlice {
	if ptr.Deref(limit, 0) > 0 {
		if ptr.Deref(enforcedLimit, 0) > 0 && *limit > *enforcedLimit {
			cg.logger.Warn(fmt.Sprintf("%q is greater than the enforced limit, using enforced limit", limitKey), "limit", *limit, "enforced_limit", *enforcedLimit)
			return cg.AppendMapItem(slice, limitKey, *enforcedLimit)
		}
		return cg.AppendMapItem(slice, limitKey, *limit)
	}

	// Use the enforced limit if no global limit is defined to ensure that scrape jobs without an explicit limit inherit the enforced limit value.
	if ptr.Deref(enforcedLimit, 0) > 0 {
		return cg.AppendMapItem(slice, limitKey, *enforcedLimit)
	}

	return slice
}

func (cg *ConfigGenerator) appendScrapeLimits(slice yaml.MapSlice) yaml.MapSlice {
	cpf := cg.prom.GetCommonPrometheusFields()

	if cpf.BodySizeLimit != nil {
		slice = cg.WithMinimumVersion("2.45.0").AppendMapItem(slice, "body_size_limit", cpf.BodySizeLimit)
	} else if cpf.EnforcedBodySizeLimit != "" {
		slice = cg.WithMinimumVersion("2.45.0").AppendMapItem(slice, "body_size_limit", cpf.EnforcedBodySizeLimit)
	}

	slice = cg.WithMinimumVersion("2.45.0").appendGlobalLimits(slice, "sample_limit", cpf.SampleLimit, cpf.EnforcedSampleLimit)
	slice = cg.WithMinimumVersion("2.45.0").appendGlobalLimits(slice, "target_limit", cpf.TargetLimit, cpf.EnforcedTargetLimit)
	slice = cg.WithMinimumVersion("2.45.0").appendGlobalLimits(slice, "label_limit", cpf.LabelLimit, cpf.EnforcedLabelLimit)
	slice = cg.WithMinimumVersion("2.45.0").appendGlobalLimits(slice, "label_name_length_limit", cpf.LabelNameLengthLimit, cpf.EnforcedLabelNameLengthLimit)
	slice = cg.WithMinimumVersion("2.45.0").appendGlobalLimits(slice, "label_value_length_limit", cpf.LabelValueLengthLimit, cpf.EnforcedLabelValueLengthLimit)
	slice = cg.WithMinimumVersion("2.47.0").appendGlobalLimits(slice, "keep_dropped_targets", cpf.KeepDroppedTargets, cpf.EnforcedKeepDroppedTargets)

	return slice
}

func (cg *ConfigGenerator) appendExternalLabels(slice yaml.MapSlice) yaml.MapSlice {
	slice = append(slice, yaml.MapItem{
		Key:   "external_labels",
		Value: cg.buildExternalLabels(),
	})

	return slice
}

func (cg *ConfigGenerator) appendQueryLogFile(slice yaml.MapSlice, queryLogFile string) yaml.MapSlice {
	if queryLogFile != "" {
		slice = cg.WithMinimumVersion("2.16.0").AppendMapItem(slice, "query_log_file", queryLogFilePath(queryLogFile))
	}

	return slice
}

func (cg *ConfigGenerator) appendRuleFiles(slice yaml.MapSlice, ruleFiles []string, ruleSelector *metav1.LabelSelector) yaml.MapSlice {
	if ruleSelector != nil {
		ruleFilePaths := []string{}
		for _, name := range ruleFiles {
			ruleFilePaths = append(ruleFilePaths, RulesDir+"/"+name+"/*.yaml")
		}
		slice = append(slice, yaml.MapItem{
			Key:   "rule_files",
			Value: ruleFilePaths,
		})
	}

	return slice
}

func (cg *ConfigGenerator) appendServiceMonitorConfigs(
	slices []yaml.MapSlice,
	serviceMonitors map[string]*monitoringv1.ServiceMonitor,
	apiserverConfig *monitoringv1.APIServerConfig,
	store *assets.StoreBuilder,
	shards int32) []yaml.MapSlice {
	sMonIdentifiers := make([]string, len(serviceMonitors))
	i := 0
	for k := range serviceMonitors {
		sMonIdentifiers[i] = k
		i++
	}

	// Sorting ensures, that we always generate the config in the same order.
	sort.Strings(sMonIdentifiers)

	for _, identifier := range sMonIdentifiers {
		for i, ep := range serviceMonitors[identifier].Spec.Endpoints {
			slices = append(slices,
				cg.WithKeyVals("service_monitor", identifier).generateServiceMonitorConfig(
					serviceMonitors[identifier],
					ep, i,
					apiserverConfig,
					store,
					shards,
				),
			)
		}
	}

	return slices
}

func (cg *ConfigGenerator) appendPodMonitorConfigs(
	slices []yaml.MapSlice,
	podMonitors map[string]*monitoringv1.PodMonitor,
	apiserverConfig *monitoringv1.APIServerConfig,
	store *assets.StoreBuilder,
	shards int32) []yaml.MapSlice {
	pMonIdentifiers := make([]string, len(podMonitors))
	i := 0
	for k := range podMonitors {
		pMonIdentifiers[i] = k
		i++
	}

	// Sorting ensures, that we always generate the config in the same order.
	sort.Strings(pMonIdentifiers)

	for _, identifier := range pMonIdentifiers {
		for i, ep := range podMonitors[identifier].Spec.PodMetricsEndpoints {
			slices = append(slices,
				cg.WithKeyVals("pod_monitor", identifier).generatePodMonitorConfig(
					podMonitors[identifier], ep, i,
					apiserverConfig,
					store,
					shards,
				),
			)
		}
	}

	return slices
}

func (cg *ConfigGenerator) appendProbeConfigs(
	slices []yaml.MapSlice,
	probes map[string]*monitoringv1.Probe,
	apiserverConfig *monitoringv1.APIServerConfig,
	store *assets.StoreBuilder,
	shards int32) []yaml.MapSlice {
	probeIdentifiers := make([]string, len(probes))
	i := 0
	for k := range probes {
		probeIdentifiers[i] = k
		i++
	}

	// Sorting ensures, that we always generate the config in the same order.
	sort.Strings(probeIdentifiers)

	for _, identifier := range probeIdentifiers {
		slices = append(slices,
			cg.WithKeyVals("probe", identifier).generateProbeConfig(
				probes[identifier],
				apiserverConfig,
				store,
				shards,
			),
		)
	}

	return slices
}

func (cg *ConfigGenerator) appendAdditionalScrapeConfigs(scrapeConfigs []yaml.MapSlice, additionalScrapeConfigs []byte, shards int32) ([]yaml.MapSlice, error) {
	addlScrapeConfigs, err := cg.generateAdditionalScrapeConfigs(additionalScrapeConfigs, shards)
	if err != nil {
		return nil, err
	}

	return append(scrapeConfigs, addlScrapeConfigs...), nil
}

// GenerateAgentConfiguration creates a serialized YAML representation of a Prometheus Agent configuration using the provided resources.
func (cg *ConfigGenerator) GenerateAgentConfiguration(
	sMons map[string]*monitoringv1.ServiceMonitor,
	pMons map[string]*monitoringv1.PodMonitor,
	probes map[string]*monitoringv1.Probe,
	sCons map[string]*monitoringv1alpha1.ScrapeConfig,
	tsdb *monitoringv1.TSDBSpec,
	store *assets.StoreBuilder,
	additionalScrapeConfigs []byte,
) ([]byte, error) {
	cpf := cg.prom.GetCommonPrometheusFields()

	// validates the value of scrapeTimeout based on scrapeInterval
	if cpf.ScrapeTimeout != "" {
		if err := CompareScrapeTimeoutToScrapeInterval(cpf.ScrapeTimeout, cpf.ScrapeInterval); err != nil {
			return nil, err
		}
	}

	// Global config
	cfg := yaml.MapSlice{}
	globalItems := yaml.MapSlice{}
	globalItems = cg.appendScrapeIntervals(globalItems)
	globalItems = cg.appendScrapeProtocols(globalItems)
	globalItems = cg.appendExternalLabels(globalItems)
	globalItems = cg.appendScrapeLimits(globalItems)
	cfg = append(cfg, yaml.MapItem{Key: "global", Value: globalItems})

	// Scrape config
	var (
		scrapeConfigs   []yaml.MapSlice
		apiserverConfig = cpf.APIServerConfig
		shards          = shardsNumber(cg.prom)
	)

	scrapeConfigs = cg.appendPodMonitorConfigs(scrapeConfigs, pMons, apiserverConfig, store, shards)
	scrapeConfigs, err := cg.appendAdditionalScrapeConfigs(scrapeConfigs, additionalScrapeConfigs, shards)
	if err != nil {
		return nil, fmt.Errorf("generate additional scrape configs: %w", err)
	}

	// Currently, DaemonSet mode doesn't support these.
	if !cg.daemonSet {
		scrapeConfigs = cg.appendServiceMonitorConfigs(scrapeConfigs, sMons, apiserverConfig, store, shards)
		scrapeConfigs = cg.appendProbeConfigs(scrapeConfigs, probes, apiserverConfig, store, shards)
		scrapeConfigs, err = cg.appendScrapeConfigs(scrapeConfigs, sCons, store, shards)
		if err != nil {
			return nil, fmt.Errorf("generate scrape configs: %w", err)
		}
	}

	cfg = append(cfg, yaml.MapItem{
		Key:   "scrape_configs",
		Value: scrapeConfigs,
	})

	// TSDB
	if tsdb != nil && tsdb.OutOfOrderTimeWindow != "" {
		var storage yaml.MapSlice
		storage = cg.AppendMapItem(storage, "tsdb", yaml.MapSlice{
			{
				Key:   "out_of_order_time_window",
				Value: tsdb.OutOfOrderTimeWindow,
			},
		})
		cfg = cg.WithMinimumVersion("2.54.0").AppendMapItem(cfg, "storage", storage)
	}

	// Remote write config
	if len(cpf.RemoteWrite) > 0 {
		cfg = append(cfg, cg.generateRemoteWriteConfig(store))
	}

	// OTLP config
	if cpf.OTLP != nil {
		otlpcfg, err := cg.generateOTLPConfig()
		if err != nil {
			return nil, fmt.Errorf("generating OTLP configuration failed: %w", err)
		}
		cfg = append(cfg, otlpcfg)
	}

	if cpf.TracingConfig != nil {
		tracingcfg, err := cg.generateTracingConfig(store)
		if err != nil {
			return nil, fmt.Errorf("generating tracing configuration failed: %w", err)
		}

		cfg = append(cfg, tracingcfg)
	}

	return yaml.Marshal(cfg)
}

func (cg *ConfigGenerator) appendScrapeConfigs(
	slices []yaml.MapSlice,
	scrapeConfigs map[string]*monitoringv1alpha1.ScrapeConfig,
	store *assets.StoreBuilder,
	shards int32) ([]yaml.MapSlice, error) {
	scrapeConfigIdentifiers := make([]string, len(scrapeConfigs))
	i := 0
	for k := range scrapeConfigs {
		scrapeConfigIdentifiers[i] = k
		i++
	}

	// Sorting ensures, that we always generate the config in the same order.
	sort.Strings(scrapeConfigIdentifiers)

	for _, identifier := range scrapeConfigIdentifiers {
		cfgGenerator := cg.WithKeyVals("scrapeconfig", identifier)
		scrapeConfig, err := cfgGenerator.generateScrapeConfig(scrapeConfigs[identifier], store.ForNamespace(scrapeConfigs[identifier].GetNamespace()), shards)

		if err != nil {
			return slices, err
		}

		slices = append(slices, scrapeConfig)
	}

	return slices, nil
}

func (cg *ConfigGenerator) generateScrapeConfig(
	sc *monitoringv1alpha1.ScrapeConfig,
	s assets.StoreGetter,
	shards int32,
) (yaml.MapSlice, error) {
	scrapeClass := cg.getScrapeClassOrDefault(sc.Spec.ScrapeClassName)

	jobName := fmt.Sprintf("scrapeConfig/%s/%s", sc.Namespace, sc.Name)

	cfg := yaml.MapSlice{
		{
			Key:   "job_name",
			Value: jobName,
		},
	}

	cpf := cg.prom.GetCommonPrometheusFields()
	relabelings := initRelabelings()
	// Add scrape class relabelings if there is any.
	relabelings = append(relabelings, generateRelabelConfig(scrapeClass.Relabelings)...)
	labeler := namespacelabeler.New(cpf.EnforcedNamespaceLabel, cpf.ExcludedFromEnforcement, false)

	if sc.Spec.JobName != nil {
		relabelings = append(relabelings, yaml.MapSlice{
			{Key: "target_label", Value: "job"},
			{Key: "action", Value: "replace"},
			{Key: "replacement", Value: sc.Spec.JobName},
		})
	}

	if sc.Spec.HonorTimestamps != nil {
		cfg = cg.AddHonorTimestamps(cfg, sc.Spec.HonorTimestamps)
	}

	if sc.Spec.TrackTimestampsStaleness != nil {
		cfg = cg.AddTrackTimestampsStaleness(cfg, sc.Spec.TrackTimestampsStaleness)
	}

	if sc.Spec.HonorLabels != nil {
		cfg = cg.AddHonorLabels(cfg, *sc.Spec.HonorLabels)
	}

	if sc.Spec.MetricsPath != nil {
		cfg = append(cfg, yaml.MapItem{Key: "metrics_path", Value: *sc.Spec.MetricsPath})
	}

	if len(sc.Spec.Params) > 0 {
		cfg = append(cfg, yaml.MapItem{Key: "params", Value: stringMapToMapSlice(sc.Spec.Params)})
	}

	if sc.Spec.EnableCompression != nil {
		cfg = cg.WithMinimumVersion("2.49.0").AppendMapItem(cfg, "enable_compression", *sc.Spec.EnableCompression)
	}

	if sc.Spec.ScrapeInterval != nil {
		cfg = append(cfg, yaml.MapItem{Key: "scrape_interval", Value: *sc.Spec.ScrapeInterval})
	}

	if sc.Spec.ScrapeTimeout != nil {
		cfg = append(cfg, yaml.MapItem{Key: "scrape_timeout", Value: *sc.Spec.ScrapeTimeout})
	}

	if len(sc.Spec.ScrapeProtocols) > 0 {
		cfg = cg.WithMinimumVersion("2.49.0").AppendMapItem(cfg, "scrape_protocols", sc.Spec.ScrapeProtocols)
	}

	if sc.Spec.Scheme != nil {
		cfg = append(cfg, yaml.MapItem{Key: "scheme", Value: strings.ToLower(*sc.Spec.Scheme)})
	}

	cfg = cg.addProxyConfigtoYaml(cfg, s, sc.Spec.ProxyConfig)

	cfg = cg.addBasicAuthToYaml(cfg, s, sc.Spec.BasicAuth)

	cfg = cg.addSafeAuthorizationToYaml(cfg, s, sc.Spec.Authorization)

	cfg = cg.addOAuth2ToYaml(cfg, s, sc.Spec.OAuth2)

	cfg = cg.addTLStoYaml(cfg, s, mergeSafeTLSConfigWithScrapeClass(sc.Spec.TLSConfig, scrapeClass))

	cfg = cg.AddLimitsToYAML(cfg, sampleLimitKey, sc.Spec.SampleLimit, cpf.EnforcedSampleLimit)
	cfg = cg.AddLimitsToYAML(cfg, targetLimitKey, sc.Spec.TargetLimit, cpf.EnforcedTargetLimit)
	cfg = cg.AddLimitsToYAML(cfg, labelLimitKey, sc.Spec.LabelLimit, cpf.EnforcedLabelLimit)
	cfg = cg.AddLimitsToYAML(cfg, labelNameLengthLimitKey, sc.Spec.LabelNameLengthLimit, cpf.EnforcedLabelNameLengthLimit)
	cfg = cg.AddLimitsToYAML(cfg, labelValueLengthLimitKey, sc.Spec.LabelValueLengthLimit, cpf.EnforcedLabelValueLengthLimit)
	cfg = cg.AddLimitsToYAML(cfg, keepDroppedTargetsKey, sc.Spec.KeepDroppedTargets, cpf.EnforcedKeepDroppedTargets)

	if cpf.EnforcedBodySizeLimit != "" {
		cfg = cg.WithMinimumVersion("2.28.0").AppendMapItem(cfg, "body_size_limit", cpf.EnforcedBodySizeLimit)
	}

	// StaticConfig
	if len(sc.Spec.StaticConfigs) > 0 {
		configs := make([][]yaml.MapItem, len(sc.Spec.StaticConfigs))
		for i, config := range sc.Spec.StaticConfigs {
			configs[i] = []yaml.MapItem{
				{
					Key:   "targets",
					Value: config.Targets,
				},
				{
					Key:   "labels",
					Value: config.Labels,
				},
			}
		}
		cfg = append(cfg, yaml.MapItem{
			Key:   "static_configs",
			Value: configs,
		})
	}

	// FileSDConfig
	if len(sc.Spec.FileSDConfigs) > 0 {
		configs := make([][]yaml.MapItem, len(sc.Spec.FileSDConfigs))
		for i, config := range sc.Spec.FileSDConfigs {
			configs[i] = []yaml.MapItem{
				{
					Key:   "files",
					Value: config.Files,
				},
			}

			if config.RefreshInterval != nil {
				configs[i] = append(configs[i], yaml.MapItem{
					Key:   "refresh_interval",
					Value: config.RefreshInterval,
				})
			}
		}
		cfg = append(cfg, yaml.MapItem{
			Key:   "file_sd_configs",
			Value: configs,
		})
	}

	// HTTPSDConfig
	if len(sc.Spec.HTTPSDConfigs) > 0 {
		configs := make([][]yaml.MapItem, len(sc.Spec.HTTPSDConfigs))
		for i, config := range sc.Spec.HTTPSDConfigs {
			configs[i] = cg.addBasicAuthToYaml(configs[i], s, config.BasicAuth)
			configs[i] = cg.addSafeAuthorizationToYaml(configs[i], s, config.Authorization)
			configs[i] = cg.addSafeTLStoYaml(configs[i], s, config.TLSConfig)
			configs[i] = cg.addProxyConfigtoYaml(configs[i], s, config.ProxyConfig)
			configs[i] = cg.addOAuth2ToYaml(configs[i], s, config.OAuth2)

			configs[i] = append(configs[i], yaml.MapItem{
				Key:   "url",
				Value: config.URL,
			})

			if config.RefreshInterval != nil {
				configs[i] = append(configs[i], yaml.MapItem{
					Key:   "refresh_interval",
					Value: config.RefreshInterval,
				})
			}

			if config.FollowRedirects != nil {
				configs[i] = append(configs[i], yaml.MapItem{
					Key:   "follow_redirects",
					Value: config.FollowRedirects,
				})
			}

			if config.EnableHTTP2 != nil {
				configs[i] = append(configs[i], yaml.MapItem{
					Key:   "enable_http2",
					Value: config.EnableHTTP2,
				})
			}
		}
		cfg = append(cfg, yaml.MapItem{
			Key:   "http_sd_configs",
			Value: configs,
		})
	}

	// KubernetesSDConfig
	if len(sc.Spec.KubernetesSDConfigs) > 0 {
		configs := make([][]yaml.MapItem, len(sc.Spec.KubernetesSDConfigs))
		for i, config := range sc.Spec.KubernetesSDConfigs {
			if config.APIServer != nil {
				configs[i] = []yaml.MapItem{
					{
						Key:   "api_server",
						Value: config.APIServer,
					},
				}
			}

			switch config.Role {
			case monitoringv1alpha1.KubernetesRoleEndpointSlice:
				configs[i] = cg.WithMinimumVersion("2.21.0").AppendMapItem(configs[i], "role", strings.ToLower(string(config.Role)))
			default:
				configs[i] = cg.AppendMapItem(configs[i], "role", strings.ToLower(string(config.Role)))
			}

			configs[i] = cg.addBasicAuthToYaml(configs[i], s, config.BasicAuth)
			configs[i] = cg.addSafeAuthorizationToYaml(configs[i], s, config.Authorization)
			configs[i] = cg.addOAuth2ToYaml(configs[i], s, config.OAuth2)
			configs[i] = cg.addProxyConfigtoYaml(configs[i], s, config.ProxyConfig)

			if config.FollowRedirects != nil {
				configs[i] = append(configs[i], yaml.MapItem{
					Key:   "follow_redirects",
					Value: config.FollowRedirects,
				})
			}

			if config.EnableHTTP2 != nil {
				configs[i] = append(configs[i], yaml.MapItem{
					Key:   "enable_http2",
					Value: config.EnableHTTP2,
				})
			}

			configs[i] = cg.addSafeTLStoYaml(configs[i], s, config.TLSConfig)

			if config.Namespaces != nil {
				namespaces := []yaml.MapItem{
					{
						Key:   "names",
						Value: config.Namespaces.Names,
					},
				}

				if config.Namespaces.IncludeOwnNamespace != nil {
					namespaces = append(namespaces, yaml.MapItem{
						Key:   "own_namespace",
						Value: config.Namespaces.IncludeOwnNamespace,
					})
				}

				configs[i] = append(configs[i], yaml.MapItem{
					Key:   "namespaces",
					Value: namespaces,
				})
			}

			if len(config.Selectors) > 0 {
				selectors := make([][]yaml.MapItem, len(config.Selectors))
				for i, s := range config.Selectors {
					selectors[i] = cg.AppendMapItem(selectors[i], "role", strings.ToLower(string(s.Role)))

					if s.Label != nil {
						selectors[i] = cg.AppendMapItem(selectors[i], "label", *s.Label)
					}

					if s.Field != nil {
						selectors[i] = cg.AppendMapItem(selectors[i], "field", *s.Field)
					}
				}

				configs[i] = cg.WithMinimumVersion("2.17.0").AppendMapItem(configs[i], "selectors", selectors)
			}

			if config.AttachMetadata != nil {
				switch strings.ToLower(string(config.Role)) {
				case "pod":
					configs[i] = cg.WithMinimumVersion("2.35.0").AppendMapItem(configs[i], "attach_metadata", config.AttachMetadata)
				case "endpoints", "endpointslice":
					configs[i] = cg.WithMinimumVersion("2.37.0").AppendMapItem(configs[i], "attach_metadata", config.AttachMetadata)
				default:
					cg.logger.Warn(fmt.Sprintf("ignoring attachMetadata not supported by Prometheus for role: %s", config.Role))
				}
			}
		}
		cfg = append(cfg, yaml.MapItem{
			Key:   "kubernetes_sd_configs",
			Value: configs,
		})
	}

	//ConsulSDConfig
	if len(sc.Spec.ConsulSDConfigs) > 0 {
		configs := make([][]yaml.MapItem, len(sc.Spec.ConsulSDConfigs))
		for i, config := range sc.Spec.ConsulSDConfigs {
			configs[i] = cg.addBasicAuthToYaml(configs[i], s, config.BasicAuth)
			configs[i] = cg.addSafeAuthorizationToYaml(configs[i], s, config.Authorization)
			configs[i] = cg.addOAuth2ToYaml(configs[i], s, config.Oauth2)

			configs[i] = cg.addSafeTLStoYaml(configs[i], s, config.TLSConfig)

			configs[i] = append(configs[i], yaml.MapItem{
				Key:   "server",
				Value: config.Server,
			})

			if config.TokenRef != nil {
				value, err := s.GetSecretKey(*config.TokenRef)
				if err != nil {
					return cfg, fmt.Errorf("failed to read %s secret %s: %w", config.TokenRef.Name, jobName, err)
				}

				configs[i] = append(configs[i], yaml.MapItem{
					Key:   "token",
					Value: string(value),
				})
			}

			if config.Datacenter != nil {
				configs[i] = append(configs[i], yaml.MapItem{
					Key:   "datacenter",
					Value: config.Datacenter,
				})
			}

			if config.Namespace != nil {
				configs[i] = append(configs[i], yaml.MapItem{
					Key:   "namespace",
					Value: config.Namespace,
				})
			}

			if config.Partition != nil {
				configs[i] = append(configs[i], yaml.MapItem{
					Key:   "partition",
					Value: config.Partition,
				})
			}

			if config.Scheme != nil {
				configs[i] = append(configs[i], yaml.MapItem{
					Key:   "scheme",
					Value: strings.ToLower(*config.Scheme),
				})
			}

			if len(config.Services) > 0 {
				configs[i] = append(configs[i], yaml.MapItem{
					Key:   "services",
					Value: config.Services,
				})
			}

			if len(config.Tags) > 0 {
				configs[i] = append(configs[i], yaml.MapItem{
					Key:   "tags",
					Value: config.Tags,
				})
			}

			if config.TagSeparator != nil {
				configs[i] = append(configs[i], yaml.MapItem{
					Key:   "tag_separator",
					Value: config.TagSeparator,
				})
			}

			if len(config.NodeMeta) > 0 {
				configs[i] = append(configs[i], yaml.MapItem{
					Key:   "node_meta",
					Value: stringMapToMapSlice(config.NodeMeta),
				})
			}

			if config.AllowStale != nil {
				configs[i] = append(configs[i], yaml.MapItem{
					Key:   "allow_stale",
					Value: config.AllowStale,
				})
			}

			if config.RefreshInterval != nil {
				configs[i] = append(configs[i], yaml.MapItem{
					Key:   "refresh_interval",
					Value: config.RefreshInterval,
				})
			}

			configs[i] = cg.addProxyConfigtoYaml(configs[i], s, config.ProxyConfig)

			if config.FollowRedirects != nil {
				configs[i] = append(configs[i], yaml.MapItem{
					Key:   "follow_redirects",
					Value: config.FollowRedirects,
				})
			}

			if config.EnableHttp2 != nil {
				configs[i] = append(configs[i], yaml.MapItem{
					Key:   "enable_http2",
					Value: config.EnableHttp2,
				})
			}
		}

		cfg = append(cfg, yaml.MapItem{
			Key:   "consul_sd_configs",
			Value: configs,
		})
	}

	// DNSSDConfig
	if len(sc.Spec.DNSSDConfigs) > 0 {
		configs := make([][]yaml.MapItem, len(sc.Spec.DNSSDConfigs))

		compatibilityMatrix := map[monitoringv1alpha1.DNSRecordType]string{
			monitoringv1alpha1.DNSRecordTypeNS: "2.49.0",
			monitoringv1alpha1.DNSRecordTypeMX: "2.38.0",
		}

		for i, config := range sc.Spec.DNSSDConfigs {
			configs[i] = append(configs[i], yaml.MapItem{
				Key:   "names",
				Value: config.Names,
			})

			if config.RefreshInterval != nil {
				configs[i] = append(configs[i], yaml.MapItem{
					Key:   "refresh_interval",
					Value: config.RefreshInterval,
				})
			}

			if config.Type != nil {
				typecg := cg

				if minVersion, found := compatibilityMatrix[*config.Type]; found {
					typecg = typecg.WithMinimumVersion(minVersion)
				}

				configs[i] = typecg.AppendMapItem(configs[i], "type", config.Type)
			}

			if config.Port != nil {
				configs[i] = append(configs[i], yaml.MapItem{
					Key:   "port",
					Value: config.Port,
				})
			}
		}
		cfg = append(cfg, yaml.MapItem{
			Key:   "dns_sd_configs",
			Value: configs,
		})
	}

	// EC2SDConfig
	if len(sc.Spec.EC2SDConfigs) > 0 {
		configs := make([][]yaml.MapItem, len(sc.Spec.EC2SDConfigs))
		for i, config := range sc.Spec.EC2SDConfigs {
			configs[i] = cg.addProxyConfigtoYaml(configs[i], s, config.ProxyConfig)

			if config.Region != nil {
				configs[i] = append(configs[i], yaml.MapItem{
					Key:   "region",
					Value: config.Region,
				})
			}

			if config.AccessKey != nil && config.SecretKey != nil {

				value, err := s.GetSecretKey(*config.AccessKey)
				if err != nil {
					return cfg, fmt.Errorf("failed to get %s access key %s: %w", config.AccessKey.Name, jobName, err)
				}

				configs[i] = append(configs[i], yaml.MapItem{
					Key:   "access_key",
					Value: string(value),
				})

				value, err = s.GetSecretKey(*config.SecretKey)
				if err != nil {
					return cfg, fmt.Errorf("failed to get %s access key %s: %w", config.SecretKey.Name, jobName, err)
				}

				configs[i] = append(configs[i], yaml.MapItem{
					Key:   "secret_key",
					Value: string(value),
				})
			}

			if config.RoleARN != nil {
				configs[i] = append(configs[i], yaml.MapItem{
					Key:   "role_arn",
					Value: config.RoleARN,
				})
			}

			if config.RefreshInterval != nil {
				configs[i] = append(configs[i], yaml.MapItem{
					Key:   "refresh_interval",
					Value: config.RefreshInterval,
				})
			}

			if config.Port != nil {
				configs[i] = append(configs[i], yaml.MapItem{
					Key:   "port",
					Value: config.Port,
				})
			}

			configs[i] = cg.WithMinimumVersion("2.3.0").addFiltersToYaml(configs[i], config.Filters)

			cgForHTTPClientConfig := cg.WithMinimumVersion("2.41.0")

			if config.FollowRedirects != nil {
				configs[i] = cgForHTTPClientConfig.AppendMapItem(configs[i], "follow_redirects", config.FollowRedirects)
			}

			if config.EnableHTTP2 != nil {
				configs[i] = cgForHTTPClientConfig.AppendMapItem(configs[i], "enable_http2", config.EnableHTTP2)
			}

			if config.TLSConfig != nil {
				configs[i] = cgForHTTPClientConfig.addSafeTLStoYaml(configs[i], s, config.TLSConfig)
			}
		}
		cfg = append(cfg, yaml.MapItem{
			Key:   "ec2_sd_configs",
			Value: configs,
		})
	}

	// AzureSDConfig
	if len(sc.Spec.AzureSDConfigs) > 0 {
		configs := make([][]yaml.MapItem, len(sc.Spec.AzureSDConfigs))
		for i, config := range sc.Spec.AzureSDConfigs {
			if config.Environment != nil {
				configs[i] = []yaml.MapItem{
					{
						Key:   "environment",
						Value: config.Environment,
					},
				}
			}

			if config.AuthenticationMethod != nil {
				configs[i] = append(configs[i], yaml.MapItem{
					Key:   "authentication_method",
					Value: config.AuthenticationMethod,
				})
			}

			if config.SubscriptionID != "" {
				configs[i] = append(configs[i], yaml.MapItem{
					Key:   "subscription_id",
					Value: config.SubscriptionID,
				})
			}

			if config.TenantID != nil {
				configs[i] = append(configs[i], yaml.MapItem{
					Key:   "tenant_id",
					Value: config.TenantID,
				})
			}

			if config.ClientID != nil {
				configs[i] = append(configs[i], yaml.MapItem{
					Key:   "client_id",
					Value: config.ClientID,
				})
			}

			if config.ClientSecret != nil {
				value, err := s.GetSecretKey(*config.ClientSecret)
				if err != nil {
					return cfg, fmt.Errorf("failed to get %s client secret %s: %w", config.ClientSecret.Name, jobName, err)
				}

				configs[i] = append(configs[i], yaml.MapItem{
					Key:   "client_secret",
					Value: string(value),
				})
			}

			if config.ResourceGroup != nil {
				configs[i] = append(configs[i], yaml.MapItem{

					Key:   "resource_group",
					Value: config.ResourceGroup,
				})
			}

			if config.RefreshInterval != nil {
				configs[i] = append(configs[i], yaml.MapItem{
					Key:   "refresh_interval",
					Value: config.RefreshInterval,
				})
			}

			if config.Port != nil {
				configs[i] = append(configs[i], yaml.MapItem{
					Key:   "port",
					Value: config.Port,
				})
			}
		}
		cfg = append(cfg, yaml.MapItem{
			Key:   "azure_sd_configs",
			Value: configs,
		})
	}

	// GCESDConfig
	if len(sc.Spec.GCESDConfigs) > 0 {
		configs := make([][]yaml.MapItem, len(sc.Spec.GCESDConfigs))
		for i, config := range sc.Spec.GCESDConfigs {
			configs[i] = []yaml.MapItem{
				{
					Key:   "project",
					Value: config.Project,
				},
			}

			configs[i] = append(configs[i], yaml.MapItem{
				Key:   "zone",
				Value: config.Zone,
			})

			if config.Filter != nil {
				configs[i] = append(configs[i], yaml.MapItem{
					Key:   "filter",
					Value: config.Filter,
				})
			}

			if config.RefreshInterval != nil {
				configs[i] = append(configs[i], yaml.MapItem{
					Key:   "refresh_interval",
					Value: config.RefreshInterval,
				})
			}

			if config.Port != nil {
				configs[i] = append(configs[i], yaml.MapItem{
					Key:   "port",
					Value: config.Port,
				})
			}

			if config.TagSeparator != nil {
				configs[i] = append(configs[i], yaml.MapItem{
					Key:   "tag_separator",
					Value: config.TagSeparator,
				})
			}
		}
		cfg = append(cfg, yaml.MapItem{
			Key:   "gce_sd_configs",
			Value: configs,
		})
	}

	// OpenStackSDConfig
	if len(sc.Spec.OpenStackSDConfigs) > 0 {
		configs := make([][]yaml.MapItem, len(sc.Spec.OpenStackSDConfigs))
		for i, config := range sc.Spec.OpenStackSDConfigs {
			configs[i] = []yaml.MapItem{
				{
					Key:   "role",
					Value: strings.ToLower(config.Role),
				},
			}

			configs[i] = append(configs[i], yaml.MapItem{
				Key:   "region",
				Value: config.Region,
			})

			if config.IdentityEndpoint != nil {
				configs[i] = append(configs[i], yaml.MapItem{
					Key:   "identity_endpoint",
					Value: config.IdentityEndpoint,
				})
			}

			if config.Username != nil {
				configs[i] = append(configs[i], yaml.MapItem{
					Key:   "username",
					Value: config.Username,
				})
			}

			if config.UserID != nil {
				configs[i] = append(configs[i], yaml.MapItem{
					Key:   "userid",
					Value: config.UserID,
				})
			}

			if config.Password != nil {
				password, err := s.GetSecretKey(*config.Password)
				if err != nil {
					return cfg, fmt.Errorf("failed to read %s secret %s: %w", config.Password.Name, jobName, err)
				}

				configs[i] = append(configs[i], yaml.MapItem{
					Key:   "password",
					Value: string(password),
				})
			}

			if config.DomainName != nil {
				configs[i] = append(configs[i], yaml.MapItem{
					Key:   "domain_name",
					Value: config.DomainName,
				})
			}

			if config.DomainID != nil {
				configs[i] = append(configs[i], yaml.MapItem{
					Key:   "domain_id",
					Value: config.DomainID,
				})
			}

			if config.ProjectName != nil {
				configs[i] = append(configs[i], yaml.MapItem{
					Key:   "project_name",
					Value: config.ProjectName,
				})
			}

			if config.ProjectID != nil {
				configs[i] = append(configs[i], yaml.MapItem{
					Key:   "project_id",
					Value: config.ProjectID,
				})
			}

			if config.ApplicationCredentialName != nil {
				configs[i] = append(configs[i], yaml.MapItem{
					Key:   "application_credential_name",
					Value: config.ApplicationCredentialName,
				})
			}

			if config.ApplicationCredentialID != nil {
				configs[i] = append(configs[i], yaml.MapItem{
					Key:   "application_credential_id",
					Value: config.ApplicationCredentialID,
				})
			}

			if config.ApplicationCredentialSecret != nil {
				secret, err := s.GetSecretKey(*config.ApplicationCredentialSecret)
				if err != nil {
					return cfg, fmt.Errorf("failed to read %s secret %s: %w", config.ApplicationCredentialSecret.Name, jobName, err)
				}

				configs[i] = append(configs[i], yaml.MapItem{
					Key:   "application_credential_secret",
					Value: string(secret),
				})
			}

			if config.AllTenants != nil {
				configs[i] = append(configs[i], yaml.MapItem{
					Key:   "all_tenants",
					Value: config.AllTenants,
				})
			}
			if config.RefreshInterval != nil {
				configs[i] = append(configs[i], yaml.MapItem{
					Key:   "refresh_interval",
					Value: config.RefreshInterval,
				})
			}

			if config.Port != nil {
				configs[i] = append(configs[i], yaml.MapItem{
					Key:   "port",
					Value: config.Port,
				})
			}

			if config.Availability != nil {
				configs[i] = append(configs[i], yaml.MapItem{
					Key:   "availability",
					Value: config.Availability,
				})
			}

			configs[i] = cg.addSafeTLStoYaml(configs[i], s, config.TLSConfig)
		}
		cfg = append(cfg, yaml.MapItem{
			Key:   "openstack_sd_configs",
			Value: configs,
		})
	}

	// DigitalOceanSDConfig
	if len(sc.Spec.DigitalOceanSDConfigs) > 0 {
		configs := make([][]yaml.MapItem, len(sc.Spec.DigitalOceanSDConfigs))
		for i, config := range sc.Spec.DigitalOceanSDConfigs {
			configs[i] = cg.addSafeAuthorizationToYaml(configs[i], s, config.Authorization)
			configs[i] = cg.addOAuth2ToYaml(configs[i], s, config.OAuth2)
			configs[i] = cg.addProxyConfigtoYaml(configs[i], s, config.ProxyConfig)

			if config.FollowRedirects != nil {
				configs[i] = append(configs[i], yaml.MapItem{
					Key:   "follow_redirects",
					Value: config.FollowRedirects,
				})
			}

			if config.EnableHTTP2 != nil {
				configs[i] = append(configs[i], yaml.MapItem{
					Key:   "enable_http2",
					Value: config.EnableHTTP2,
				})
			}

			configs[i] = cg.addSafeTLStoYaml(configs[i], s, config.TLSConfig)

			if config.Port != nil {
				configs[i] = append(configs[i], yaml.MapItem{
					Key:   "port",
					Value: config.Port,
				})
			}

			if config.RefreshInterval != nil {
				configs[i] = append(configs[i], yaml.MapItem{
					Key:   "refresh_interval",
					Value: config.RefreshInterval,
				})
			}
		}
		cfg = append(cfg, yaml.MapItem{
			Key:   "digitalocean_sd_configs",
			Value: configs,
		})
	}

	// KumaSDConfig
	if len(sc.Spec.KumaSDConfigs) > 0 {
		configs := make([][]yaml.MapItem, len(sc.Spec.KumaSDConfigs))
		for i, config := range sc.Spec.KumaSDConfigs {
			configs[i] = cg.addBasicAuthToYaml(configs[i], s, config.BasicAuth)
			configs[i] = cg.addSafeAuthorizationToYaml(configs[i], s, config.Authorization)
			configs[i] = cg.addOAuth2ToYaml(configs[i], s, config.OAuth2)
			configs[i] = cg.addProxyConfigtoYaml(configs[i], s, config.ProxyConfig)

			configs[i] = append(configs[i], yaml.MapItem{
				Key:   "server",
				Value: config.Server,
			})

			if config.FollowRedirects != nil {
				configs[i] = append(configs[i], yaml.MapItem{
					Key:   "follow_redirects",
					Value: config.FollowRedirects,
				})
			}

			if config.EnableHTTP2 != nil {
				configs[i] = append(configs[i], yaml.MapItem{
					Key:   "enable_http2",
					Value: config.EnableHTTP2,
				})
			}

			configs[i] = cg.addSafeTLStoYaml(configs[i], s, config.TLSConfig)

			if config.RefreshInterval != nil {
				configs[i] = append(configs[i], yaml.MapItem{
					Key:   "refresh_interval",
					Value: config.RefreshInterval,
				})
			}

			if config.FetchTimeout != nil {
				configs[i] = append(configs[i], yaml.MapItem{
					Key:   "fetch_timeout",
					Value: config.FetchTimeout,
				})
			}

			if config.ClientID != nil {
				configs[i] = append(configs[i], yaml.MapItem{
					Key:   "client_id",
					Value: config.ClientID,
				})
			}
		}
		cfg = append(cfg, yaml.MapItem{
			Key:   "kuma_sd_configs",
			Value: configs,
		})
	}

	// EurekaSDConfig
	if len(sc.Spec.EurekaSDConfigs) > 0 {
		configs := make([][]yaml.MapItem, len(sc.Spec.EurekaSDConfigs))
		for i, config := range sc.Spec.EurekaSDConfigs {
			configs[i] = cg.addBasicAuthToYaml(configs[i], s, config.BasicAuth)
			configs[i] = cg.addSafeAuthorizationToYaml(configs[i], s, config.Authorization)
			configs[i] = cg.addOAuth2ToYaml(configs[i], s, config.OAuth2)
			configs[i] = cg.addProxyConfigtoYaml(configs[i], s, config.ProxyConfig)

			if config.FollowRedirects != nil {
				configs[i] = append(configs[i], yaml.MapItem{
					Key:   "follow_redirects",
					Value: config.FollowRedirects,
				})
			}

			if config.EnableHTTP2 != nil {
				configs[i] = append(configs[i], yaml.MapItem{
					Key:   "enable_http2",
					Value: config.EnableHTTP2,
				})
			}

			configs[i] = cg.addSafeTLStoYaml(configs[i], s, config.TLSConfig)

			if config.RefreshInterval != nil {
				configs[i] = append(configs[i], yaml.MapItem{
					Key:   "refresh_interval",
					Value: config.RefreshInterval,
				})
			}

			if config.Server != "" {
				configs[i] = append(configs[i], yaml.MapItem{
					Key:   "server",
					Value: config.Server,
				})
			}
		}
		cfg = append(cfg, yaml.MapItem{
			Key:   "eureka_sd_configs",
			Value: configs,
		})
	}

	// DockerSDConfig
	if len(sc.Spec.DockerSDConfigs) > 0 {
		configs := make([][]yaml.MapItem, len(sc.Spec.DockerSDConfigs))

		for i, config := range sc.Spec.DockerSDConfigs {
			configs[i] = cg.addSafeAuthorizationToYaml(configs[i], s, config.Authorization)
			configs[i] = cg.addOAuth2ToYaml(configs[i], s, config.OAuth2)
			configs[i] = cg.addProxyConfigtoYaml(configs[i], s, config.ProxyConfig)
			configs[i] = cg.addBasicAuthToYaml(configs[i], s, config.BasicAuth)
			configs[i] = cg.addFiltersToYaml(configs[i], config.Filters)

			configs[i] = append(configs[i], yaml.MapItem{
				Key:   "host",
				Value: config.Host,
			})

			configs[i] = cg.addSafeTLStoYaml(configs[i], s, config.TLSConfig)

			if config.Port != nil {
				configs[i] = append(configs[i], yaml.MapItem{
					Key:   "port",
					Value: config.Port,
				})
			}

			if config.HostNetworkingHost != nil {
				configs[i] = append(configs[i], yaml.MapItem{
					Key:   "host_networking_host",
					Value: config.HostNetworkingHost})
			}

			if config.MatchFirstNetwork != nil {
				// ref: https://github.com/prometheus/prometheus/pull/14654
				configs[i] = cg.WithMinimumVersion("2.54.1").AppendMapItem(configs[i],
					"match_first_network",
					config.MatchFirstNetwork)
			}

			if config.RefreshInterval != nil {
				configs[i] = append(configs[i], yaml.MapItem{
					Key:   "refresh_interval",
					Value: config.RefreshInterval,
				})
			}

			if config.FollowRedirects != nil {
				configs[i] = append(configs[i], yaml.MapItem{
					Key:   "follow_redirects",
					Value: config.FollowRedirects,
				})
			}

			if config.EnableHTTP2 != nil {
				configs[i] = append(configs[i], yaml.MapItem{
					Key:   "enable_http2",
					Value: config.EnableHTTP2,
				})
			}

		}
		cfg = append(cfg, yaml.MapItem{
			Key:   "docker_sd_configs",
			Value: configs,
		})
	}

	// LinodeSDConfig
	if len(sc.Spec.LinodeSDConfigs) > 0 {
		configs := make([][]yaml.MapItem, len(sc.Spec.LinodeSDConfigs))

		for i, config := range sc.Spec.LinodeSDConfigs {
			configs[i] = cg.addSafeAuthorizationToYaml(configs[i], s, config.Authorization)
			configs[i] = cg.addOAuth2ToYaml(configs[i], s, config.OAuth2)
			configs[i] = cg.addProxyConfigtoYaml(configs[i], s, config.ProxyConfig)

			configs[i] = cg.addSafeTLStoYaml(configs[i], s, config.TLSConfig)

			if config.Port != nil {
				configs[i] = append(configs[i], yaml.MapItem{
					Key:   "port",
					Value: config.Port,
				})
			}

			if config.Region != nil {
				configs[i] = append(configs[i], yaml.MapItem{
					Key:   "region",
					Value: config.Region,
				})
			}

			if config.EnableHTTP2 != nil {
				configs[i] = append(configs[i], yaml.MapItem{
					Key:   "enable_http2",
					Value: config.EnableHTTP2,
				})
			}

			if config.TagSeparator != nil {
				configs[i] = append(configs[i], yaml.MapItem{
					Key:   "tag_separator",
					Value: config.TagSeparator,
				})
			}

			if config.RefreshInterval != nil {
				configs[i] = append(configs[i], yaml.MapItem{
					Key:   "refresh_interval",
					Value: config.RefreshInterval,
				})
			}

			if config.FollowRedirects != nil {
				configs[i] = append(configs[i], yaml.MapItem{
					Key:   "follow_redirects",
					Value: config.FollowRedirects,
				})
			}

		}

		cfg = append(cfg, yaml.MapItem{
			Key:   "linode_sd_configs",
			Value: configs,
		})

	}

	// HetznerSDConfig
	if len(sc.Spec.HetznerSDConfigs) > 0 {
		configs := make([][]yaml.MapItem, len(sc.Spec.HetznerSDConfigs))
		for i, config := range sc.Spec.HetznerSDConfigs {
			configs[i] = cg.addBasicAuthToYaml(configs[i], s, config.BasicAuth)
			configs[i] = cg.addSafeAuthorizationToYaml(configs[i], s, config.Authorization)
			configs[i] = cg.addOAuth2ToYaml(configs[i], s, config.OAuth2)
			configs[i] = cg.addProxyConfigtoYaml(configs[i], s, config.ProxyConfig)

			configs[i] = append(configs[i], yaml.MapItem{
				Key:   "role",
				Value: strings.ToLower(config.Role),
			})

			if config.FollowRedirects != nil {
				configs[i] = append(configs[i], yaml.MapItem{
					Key:   "follow_redirects",
					Value: config.FollowRedirects,
				})
			}

			if config.EnableHTTP2 != nil {
				configs[i] = append(configs[i], yaml.MapItem{
					Key:   "enable_http2",
					Value: config.EnableHTTP2,
				})
			}

			configs[i] = cg.addSafeTLStoYaml(configs[i], s, config.TLSConfig)

			if config.Port != nil {
				configs[i] = append(configs[i], yaml.MapItem{
					Key:   "port",
					Value: config.Port,
				})
			}

			if config.RefreshInterval != nil {
				configs[i] = append(configs[i], yaml.MapItem{
					Key:   "refresh_interval",
					Value: config.RefreshInterval,
				})
			}
		}
		cfg = append(cfg, yaml.MapItem{
			Key:   "hetzner_sd_configs",
			Value: configs,
		})
	}

	// NomadSDConfig
	if len(sc.Spec.NomadSDConfigs) > 0 {
		configs := make([][]yaml.MapItem, len(sc.Spec.NomadSDConfigs))
		for i, config := range sc.Spec.NomadSDConfigs {
			configs[i] = cg.addBasicAuthToYaml(configs[i], s, config.BasicAuth)
			configs[i] = cg.addSafeAuthorizationToYaml(configs[i], s, config.Authorization)
			configs[i] = cg.addOAuth2ToYaml(configs[i], s, config.OAuth2)
			configs[i] = cg.addProxyConfigtoYaml(configs[i], s, config.ProxyConfig)

			configs[i] = append(configs[i], yaml.MapItem{
				Key:   "server",
				Value: config.Server,
			})

			if config.AllowStale != nil {
				configs[i] = append(configs[i], yaml.MapItem{
					Key:   "allow_stale",
					Value: config.AllowStale,
				})
			}

			if config.Namespace != nil {
				configs[i] = append(configs[i], yaml.MapItem{
					Key:   "namespace",
					Value: config.Namespace,
				})
			}

			if config.RefreshInterval != nil {
				configs[i] = append(configs[i], yaml.MapItem{
					Key:   "refresh_interval",
					Value: config.RefreshInterval,
				})
			}

			if config.Region != nil {
				configs[i] = append(configs[i], yaml.MapItem{
					Key:   "region",
					Value: config.Region,
				})
			}

			if config.TagSeparator != nil {
				configs[i] = append(configs[i], yaml.MapItem{
					Key:   "tag_separator",
					Value: config.TagSeparator,
				})
			}

			if config.FollowRedirects != nil {
				configs[i] = append(configs[i], yaml.MapItem{
					Key:   "follow_redirects",
					Value: config.FollowRedirects,
				})
			}

			if config.EnableHTTP2 != nil {
				configs[i] = append(configs[i], yaml.MapItem{
					Key:   "enable_http2",
					Value: config.EnableHTTP2,
				})
			}

			configs[i] = cg.addSafeTLStoYaml(configs[i], s, config.TLSConfig)
		}
		cfg = append(cfg, yaml.MapItem{
			Key:   "nomad_sd_configs",
			Value: configs,
		})
	}

	// DockerswarmSDConfig
	if len(sc.Spec.DockerSwarmSDConfigs) > 0 {
		configs := make([][]yaml.MapItem, len(sc.Spec.DockerSwarmSDConfigs))
		for i, config := range sc.Spec.DockerSwarmSDConfigs {
			configs[i] = cg.addBasicAuthToYaml(configs[i], s, config.BasicAuth)
			configs[i] = cg.addSafeAuthorizationToYaml(configs[i], s, config.Authorization)
			configs[i] = cg.addOAuth2ToYaml(configs[i], s, config.OAuth2)
			configs[i] = cg.addProxyConfigtoYaml(configs[i], s, config.ProxyConfig)
			configs[i] = cg.addFiltersToYaml(configs[i], config.Filters)

			configs[i] = append(configs[i], yaml.MapItem{
				Key:   "host",
				Value: config.Host,
			})

			configs[i] = cg.addSafeTLStoYaml(configs[i], s, config.TLSConfig)

			configs[i] = append(configs[i], yaml.MapItem{
				Key:   "role",
				Value: strings.ToLower(config.Role),
			})

			if config.Port != nil {
				configs[i] = append(configs[i], yaml.MapItem{
					Key:   "port",
					Value: config.Port,
				})
			}

			if config.RefreshInterval != nil {
				configs[i] = append(configs[i], yaml.MapItem{
					Key:   "refresh_interval",
					Value: config.RefreshInterval,
				})
			}

			if config.FollowRedirects != nil {
				configs[i] = append(configs[i], yaml.MapItem{
					Key:   "follow_redirects",
					Value: config.FollowRedirects,
				})
			}

			if config.EnableHTTP2 != nil {
				configs[i] = append(configs[i], yaml.MapItem{
					Key:   "enable_http2",
					Value: config.EnableHTTP2,
				})
			}

		}
		cfg = append(cfg, yaml.MapItem{
			Key:   "dockerswarm_sd_configs",
			Value: configs,
		})
	}

	// PuppetDBSDConfig
	if len(sc.Spec.PuppetDBSDConfigs) > 0 {
		configs := make([][]yaml.MapItem, len(sc.Spec.PuppetDBSDConfigs))
		for i, config := range sc.Spec.PuppetDBSDConfigs {
			configs[i] = cg.addBasicAuthToYaml(configs[i], s, config.BasicAuth)
			configs[i] = cg.addSafeAuthorizationToYaml(configs[i], s, config.Authorization)
			configs[i] = cg.addOAuth2ToYaml(configs[i], s, config.OAuth2)
			configs[i] = cg.addProxyConfigtoYaml(configs[i], s, config.ProxyConfig)

			configs[i] = append(configs[i], yaml.MapItem{
				Key:   "url",
				Value: config.URL,
			})

			configs[i] = append(configs[i], yaml.MapItem{
				Key:   "query",
				Value: config.Query,
			})

			if config.IncludeParameters != nil {
				configs[i] = append(configs[i], yaml.MapItem{
					Key:   "include_parameters",
					Value: config.IncludeParameters,
				})
			}

			if config.Port != nil {
				configs[i] = append(configs[i], yaml.MapItem{
					Key:   "port",
					Value: config.Port,
				})
			}

			if config.RefreshInterval != nil {
				configs[i] = append(configs[i], yaml.MapItem{
					Key:   "refresh_interval",
					Value: config.RefreshInterval,
				})
			}

			if config.FollowRedirects != nil {
				configs[i] = append(configs[i], yaml.MapItem{
					Key:   "follow_redirects",
					Value: config.FollowRedirects,
				})
			}

			configs[i] = cg.addSafeTLStoYaml(configs[i], s, config.TLSConfig)

			if config.EnableHTTP2 != nil {
				configs[i] = append(configs[i], yaml.MapItem{
					Key:   "enable_http2",
					Value: config.EnableHTTP2,
				})
			}
		}

		cfg = append(cfg, yaml.MapItem{
			Key:   "puppetdb_sd_configs",
			Value: configs,
		})
	}

	if len(sc.Spec.LightSailSDConfigs) > 0 {
		configs := make([][]yaml.MapItem, len(sc.Spec.LightSailSDConfigs))
		for i, config := range sc.Spec.LightSailSDConfigs {
			configs[i] = cg.addBasicAuthToYaml(configs[i], s, config.BasicAuth)
			configs[i] = cg.addSafeAuthorizationToYaml(configs[i], s, config.Authorization)
			configs[i] = cg.addProxyConfigtoYaml(configs[i], s, config.ProxyConfig)
			configs[i] = cg.addOAuth2ToYaml(configs[i], s, config.OAuth2)

			if config.Region != nil {
				configs[i] = append(configs[i], yaml.MapItem{
					Key:   "region",
					Value: config.Region,
				})
			}

			if config.Endpoint != nil {
				configs[i] = append(configs[i], yaml.MapItem{
					Key:   "endpoint",
					Value: config.Endpoint,
				})
			}

			if config.Port != nil {
				configs[i] = append(configs[i], yaml.MapItem{
					Key:   "port",
					Value: config.Port,
				})
			}

			if config.RefreshInterval != nil {
				configs[i] = append(configs[i], yaml.MapItem{
					Key:   "refresh_interval",
					Value: config.RefreshInterval,
				})
			}

			if config.AccessKey != nil && config.SecretKey != nil {

				value, err := s.GetSecretKey(*config.AccessKey)
				if err != nil {
					return cfg, fmt.Errorf("failed to get %s access key %s: %w", config.AccessKey.Name, jobName, err)
				}

				configs[i] = append(configs[i], yaml.MapItem{
					Key:   "access_key",
					Value: string(value),
				})

				value, err = s.GetSecretKey(*config.SecretKey)
				if err != nil {
					return cfg, fmt.Errorf("failed to get %s access key %s: %w", config.SecretKey.Name, jobName, err)
				}

				configs[i] = append(configs[i], yaml.MapItem{
					Key:   "secret_key",
					Value: string(value),
				})
			}

			if config.RoleARN != nil {
				configs[i] = append(configs[i], yaml.MapItem{
					Key:   "role_arn",
					Value: config.RoleARN,
				})
			}

			configs[i] = cg.addSafeTLStoYaml(configs[i], s, config.TLSConfig)

			if config.FollowRedirects != nil {
				configs[i] = append(configs[i], yaml.MapItem{
					Key:   "follow_redirects",
					Value: config.FollowRedirects,
				})
			}

			if config.EnableHTTP2 != nil {
				configs[i] = append(configs[i], yaml.MapItem{
					Key:   "enable_http2",
					Value: config.EnableHTTP2,
				})
			}
		}
		cfg = append(cfg, yaml.MapItem{
			Key:   "lightsail_sd_configs",
			Value: configs,
		})
	}

	// OVHCloudSDConfigs
	if len(sc.Spec.OVHCloudSDConfigs) > 0 {
		configs := make([][]yaml.MapItem, len(sc.Spec.OVHCloudSDConfigs))
		for i, config := range sc.Spec.OVHCloudSDConfigs {
			configs[i] = append(configs[i], yaml.MapItem{
				Key:   "application_key",
				Value: config.ApplicationKey,
			})

			value, _ := s.GetSecretKey(config.ApplicationSecret)
			configs[i] = append(configs[i], yaml.MapItem{
				Key:   "application_secret",
				Value: string(value),
			})

			key, _ := s.GetSecretKey(config.ConsumerKey)
			configs[i] = append(configs[i], yaml.MapItem{
				Key:   "consumer_key",
				Value: string(key),
			})

			switch config.Service {
			case monitoringv1alpha1.VPS:
				configs[i] = append(configs[i], yaml.MapItem{Key: "service", Value: "vps"})
			case monitoringv1alpha1.DedicatedServer:
				configs[i] = append(configs[i], yaml.MapItem{Key: "service", Value: "dedicated_server"})
			default:
				cg.logger.Warn(fmt.Sprintf("ignoring service not supported by Prometheus: %s", string(config.Service)))
			}

			if config.Endpoint != nil {
				configs[i] = append(configs[i], yaml.MapItem{
					Key:   "endpoint",
					Value: *config.Endpoint,
				})
			}

			if config.RefreshInterval != nil {
				configs[i] = append(configs[i], yaml.MapItem{
					Key:   "refresh_interval",
					Value: config.RefreshInterval,
				})
			}
		}

		cfg = append(cfg, yaml.MapItem{
			Key:   "ovhcloud_sd_configs",
			Value: configs,
		})
	}

	// ScalewaySDConfig
	if len(sc.Spec.ScalewaySDConfigs) > 0 {
		configs := make([][]yaml.MapItem, len(sc.Spec.ScalewaySDConfigs))
		for i, config := range sc.Spec.ScalewaySDConfigs {
			configs[i] = append(configs[i], yaml.MapItem{
				Key:   "access_key",
				Value: config.AccessKey,
			})

			value, _ := s.GetSecretKey(config.SecretKey)
			configs[i] = append(configs[i], yaml.MapItem{
				Key:   "secret_key",
				Value: string(value),
			})

			configs[i] = append(configs[i], yaml.MapItem{
				Key:   "project_id",
				Value: config.ProjectID,
			})

			configs[i] = append(configs[i], yaml.MapItem{
				Key:   "role",
				Value: strings.ToLower(string(config.Role)),
			})

			if config.Port != nil {
				configs[i] = append(configs[i], yaml.MapItem{
					Key:   "port",
					Value: config.Port,
				})
			}

			if config.ApiURL != nil {
				configs[i] = append(configs[i], yaml.MapItem{
					Key:   "api_url",
					Value: *config.ApiURL,
				})
			}

			if config.Zone != nil {
				configs[i] = append(configs[i], yaml.MapItem{
					Key:   "zone",
					Value: config.Zone,
				})
			}

			if config.NameFilter != nil {
				configs[i] = append(configs[i], yaml.MapItem{
					Key:   "name_filter",
					Value: config.NameFilter,
				})
			}

			if len(config.TagsFilter) > 0 {
				configs[i] = append(configs[i], yaml.MapItem{
					Key:   "tags_filter",
					Value: config.TagsFilter,
				})
			}

			if config.RefreshInterval != nil {
				configs[i] = append(configs[i], yaml.MapItem{
					Key:   "refresh_interval",
					Value: config.RefreshInterval,
				})
			}

			configs[i] = cg.addProxyConfigtoYaml(configs[i], s, config.ProxyConfig)

			configs[i] = cg.addSafeTLStoYaml(configs[i], s, config.TLSConfig)

			if config.FollowRedirects != nil {
				configs[i] = append(configs[i], yaml.MapItem{
					Key:   "follow_redirects",
					Value: config.FollowRedirects,
				})
			}

			if config.EnableHTTP2 != nil {
				configs[i] = append(configs[i], yaml.MapItem{
					Key:   "enable_http2",
					Value: config.EnableHTTP2,
				})
			}
		}

		cfg = append(cfg, yaml.MapItem{
			Key:   "scaleway_sd_configs",
			Value: configs,
		})
	}

	// IonosSDConfig
	if len(sc.Spec.IonosSDConfigs) > 0 {
		configs := make([][]yaml.MapItem, len(sc.Spec.IonosSDConfigs))
		for i, config := range sc.Spec.IonosSDConfigs {
			configs[i] = cg.addSafeAuthorizationToYaml(configs[i], s, &config.Authorization)
			configs[i] = cg.addProxyConfigtoYaml(configs[i], s, config.ProxyConfig)
			configs[i] = cg.addSafeTLStoYaml(configs[i], s, config.TLSConfig)

			configs[i] = append(configs[i], yaml.MapItem{
				Key:   "datacenter_id",
				Value: config.DataCenterID,
			})

			if config.FollowRedirects != nil {
				configs[i] = append(configs[i], yaml.MapItem{
					Key:   "follow_redirects",
					Value: config.FollowRedirects,
				})
			}

			if config.EnableHTTP2 != nil {
				configs[i] = append(configs[i], yaml.MapItem{
					Key:   "enable_http2",
					Value: config.EnableHTTP2,
				})
			}

			if config.Port != nil {
				configs[i] = append(configs[i], yaml.MapItem{
					Key:   "port",
					Value: config.Port,
				})
			}

			if config.RefreshInterval != nil {
				configs[i] = append(configs[i], yaml.MapItem{
					Key:   "refresh_interval",
					Value: config.RefreshInterval,
				})
			}
		}

		cfg = append(cfg, yaml.MapItem{
			Key:   "ionos_sd_configs",
			Value: configs,
		})
	}

	if len(sc.Spec.RelabelConfigs) > 0 {
		relabelings = append(relabelings, generateRelabelConfig(labeler.GetRelabelingConfigs(sc.TypeMeta, sc.ObjectMeta, sc.Spec.RelabelConfigs))...)
	}

	if shards != 1 {
		relabelings = cg.generateAddressShardingRelabelingRulesIfMissing(relabelings, shards)
	}

	// No need to check for the length because relabelings should always have
	// at least one item.
	cfg = append(cfg, yaml.MapItem{Key: "relabel_configs", Value: relabelings})

	metricRelabelings := []monitoringv1.RelabelConfig{}
	metricRelabelings = append(metricRelabelings, scrapeClass.MetricRelabelings...)
	metricRelabelings = append(metricRelabelings, labeler.GetRelabelingConfigs(sc.TypeMeta, sc.ObjectMeta, sc.Spec.MetricRelabelConfigs)...)

	if len(metricRelabelings) > 0 {
		cfg = append(cfg, yaml.MapItem{Key: "metric_relabel_configs", Value: generateRelabelConfig(metricRelabelings)})
	}

	return cfg, nil
}

func (cg *ConfigGenerator) generateOTLPConfig() (yaml.MapItem, error) {
	if cg.version.LT(semver.MustParse("2.54.0")) {
		return yaml.MapItem{}, fmt.Errorf("OTLP configuration is only supported from Prometheus version 2.54.0")
	}

	otlpConfig := cg.prom.GetCommonPrometheusFields().OTLP

	cfg := yaml.MapSlice{}
	cfg = append(cfg, yaml.MapItem{
		Key:   "promote_resource_attributes",
		Value: otlpConfig.PromoteResourceAttributes,
	})

	return yaml.MapItem{
		Key:   "otlp",
		Value: cfg,
	}, nil
}

func (cg *ConfigGenerator) generateTracingConfig(store *assets.StoreBuilder) (yaml.MapItem, error) {
	cfg := yaml.MapSlice{}
	objMeta := cg.prom.GetObjectMeta()

	tracingConfig := cg.prom.GetCommonPrometheusFields().TracingConfig

	cfg = append(cfg, yaml.MapItem{
		Key:   "endpoint",
		Value: tracingConfig.Endpoint,
	})

	if tracingConfig.ClientType != nil {
		cfg = append(cfg, yaml.MapItem{
			Key:   "client_type",
			Value: tracingConfig.ClientType,
		})
	}

	if tracingConfig.SamplingFraction != nil {
		cfg = append(cfg, yaml.MapItem{
			Key:   "sampling_fraction",
			Value: tracingConfig.SamplingFraction.AsApproximateFloat64(),
		})
	}

	if tracingConfig.Insecure != nil {
		cfg = append(cfg, yaml.MapItem{
			Key:   "insecure",
			Value: tracingConfig.Insecure,
		})
	}

	if len(tracingConfig.Headers) > 0 {
		headers := yaml.MapSlice{}
		for key, value := range tracingConfig.Headers {
			headers = append(headers, yaml.MapItem{
				Key:   key,
				Value: value,
			})
		}

		cfg = append(cfg, yaml.MapItem{
			Key:   "headers",
			Value: headers,
		})
	}

	if tracingConfig.Compression != nil {
		cfg = append(cfg, yaml.MapItem{
			Key:   "compression",
			Value: tracingConfig.Compression,
		})
	}

	if tracingConfig.Timeout != nil {
		cfg = append(cfg, yaml.MapItem{
			Key:   "timeout",
			Value: tracingConfig.Timeout,
		})
	}

	s := store.ForNamespace(objMeta.GetNamespace())
	cfg = cg.addTLStoYaml(cfg, s, tracingConfig.TLSConfig)

	return yaml.MapItem{
		Key:   "tracing",
		Value: cfg,
	}, nil
}

func validateProxyConfig(ctx context.Context, pc monitoringv1.ProxyConfig, store *assets.StoreBuilder, namespace string) error {
	if reflect.ValueOf(pc).IsZero() {
		return nil
	}

	proxyFromEnvironmentDefined := ptr.Deref(pc.ProxyFromEnvironment, false)
	proxyURLDefined := ptr.Deref(pc.ProxyURL, "") != ""
	noProxyDefined := ptr.Deref(pc.NoProxy, "") != ""

	if len(pc.ProxyConnectHeader) > 0 && (!proxyFromEnvironmentDefined && !proxyURLDefined) {
		return fmt.Errorf("if proxyConnectHeader is configured, proxyUrl or proxyFromEnvironment must also be configured")
	}

	if proxyFromEnvironmentDefined && proxyURLDefined {
		return fmt.Errorf("if proxyFromEnvironment is configured, proxyUrl must not be configured")
	}

	if proxyFromEnvironmentDefined && noProxyDefined {
		return fmt.Errorf("if proxyFromEnvironment is configured, noProxy must not be configured")
	}

	if !proxyURLDefined && noProxyDefined {
		return fmt.Errorf("if noProxy is configured, proxyUrl must also be configured")
	}

	for k, v := range pc.ProxyConnectHeader {
		for index, s := range v {
			if _, err := store.GetSecretKey(ctx, namespace, s); err != nil {
				return fmt.Errorf("header[%s]: index[%d] %w", k, index, err)
			}
		}
	}

	return nil
}

func (cg *ConfigGenerator) getScrapeClassOrDefault(name *string) monitoringv1.ScrapeClass {
	if name != nil {
		if scrapeClass, found := cg.scrapeClasses[*name]; found {
			return scrapeClass
		}
	}

	if cg.defaultScrapeClassName != "" {
		if scrapeClass, found := cg.scrapeClasses[cg.defaultScrapeClassName]; found {
			return scrapeClass
		}
	}

	return monitoringv1.ScrapeClass{}
}

func getLowerByteSize(v *monitoringv1.ByteSize, cpf *monitoringv1.CommonPrometheusFields) *monitoringv1.ByteSize {
	if isByteSizeEmpty(&cpf.EnforcedBodySizeLimit) {
		return v
	}

	if isByteSizeEmpty(v) {
		return &cpf.EnforcedBodySizeLimit
	}

	vBytes, _ := units.ParseBase2Bytes(string(*v))
	pBytes, _ := units.ParseBase2Bytes(string(cpf.EnforcedBodySizeLimit))

	if vBytes > pBytes {
		return &cpf.EnforcedBodySizeLimit
	}

	return v
}

func isByteSizeEmpty(v *monitoringv1.ByteSize) bool {
	return v == nil || *v == ""
}

func (cg *ConfigGenerator) addFiltersToYaml(cfg yaml.MapSlice, filters []monitoringv1alpha1.Filter) yaml.MapSlice {
	if len(filters) == 0 {
		return cfg
	}

	// Sort the filters by name to generate deterministic config.
	slices.SortStableFunc(filters, func(a, b monitoringv1alpha1.Filter) int {
		return cmp.Compare(a.Name, b.Name)
	})

	filtersYamlMap := []yaml.MapSlice{}
	for _, filter := range filters {
		filtersYamlMap = append(filtersYamlMap, yaml.MapSlice{
			{
				Key:   "name",
				Value: filter.Name,
			},
			{
				Key:   "values",
				Value: filter.Values,
			}})
	}

	return cg.AppendMapItem(cfg, "filters", filtersYamlMap)
}<|MERGE_RESOLUTION|>--- conflicted
+++ resolved
@@ -110,11 +110,7 @@
 	}
 
 	if version.Major != 2 && version.Major != 3 {
-<<<<<<< HEAD
-		return nil, fmt.Errorf("unsupported Prometheus major version: %s", version)
-=======
 		return nil, fmt.Errorf("unsupported Prometheus version %q", promVersion)
->>>>>>> 3271016a
 	}
 
 	logger = logger.With("version", promVersion)
