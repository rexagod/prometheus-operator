---
apiVersion: apiextensions.k8s.io/v1
kind: CustomResourceDefinition
metadata:
  annotations:
<<<<<<< HEAD
    controller-gen.kubebuilder.io/version: v0.16.3
    operator.prometheus.io/version: 0.77.0
=======
    controller-gen.kubebuilder.io/version: v0.16.1
    operator.prometheus.io/version: 0.77.1
>>>>>>> 3271016a
  name: thanosrulers.monitoring.coreos.com
spec:
  group: monitoring.coreos.com
  names:
    categories:
    - prometheus-operator
    kind: ThanosRuler
    listKind: ThanosRulerList
    plural: thanosrulers
    shortNames:
    - ruler
    singular: thanosruler
  scope: Namespaced
  versions:
  - additionalPrinterColumns:
    - description: The version of Thanos Ruler
      jsonPath: .spec.version
      name: Version
      type: string
    - description: The number of desired replicas
      jsonPath: .spec.replicas
      name: Replicas
      type: integer
    - description: The number of ready replicas
      jsonPath: .status.availableReplicas
      name: Ready
      type: integer
    - jsonPath: .status.conditions[?(@.type == 'Reconciled')].status
      name: Reconciled
      type: string
    - jsonPath: .status.conditions[?(@.type == 'Available')].status
      name: Available
      type: string
    - jsonPath: .metadata.creationTimestamp
      name: Age
      type: date
    - description: Whether the resource reconciliation is paused or not
      jsonPath: .status.paused
      name: Paused
      priority: 1
      type: boolean
    name: v1
    schema:
      openAPIV3Schema:
        description: |-
          The `ThanosRuler` custom resource definition (CRD) defines a desired [Thanos Ruler](https://github.com/thanos-io/thanos/blob/main/docs/components/rule.md) setup to run in a Kubernetes cluster.

          A `ThanosRuler` instance requires at least one compatible Prometheus API endpoint (either Thanos Querier or Prometheus services).

          The resource defines via label and namespace selectors which `PrometheusRule` objects should be associated to the deployed Thanos Ruler instances.
        properties:
          apiVersion:
            description: |-
              APIVersion defines the versioned schema of this representation of an object.
              Servers should convert recognized schemas to the latest internal value, and
              may reject unrecognized values.
              More info: https://git.k8s.io/community/contributors/devel/sig-architecture/api-conventions.md#resources
            type: string
          kind:
            description: |-
              Kind is a string value representing the REST resource this object represents.
              Servers may infer this from the endpoint the client submits requests to.
              Cannot be updated.
              In CamelCase.
              More info: https://git.k8s.io/community/contributors/devel/sig-architecture/api-conventions.md#types-kinds
            type: string
          metadata:
            type: object
          spec:
            description: |-
              Specification of the desired behavior of the ThanosRuler cluster. More info:
              https://github.com/kubernetes/community/blob/master/contributors/devel/sig-architecture/api-conventions.md#spec-and-status
            properties:
              additionalArgs:
                description: |-
                  AdditionalArgs allows setting additional arguments for the ThanosRuler container.
                  It is intended for e.g. activating hidden flags which are not supported by
                  the dedicated configuration options yet. The arguments are passed as-is to the
                  ThanosRuler container which may cause issues if they are invalid or not supported
                  by the given ThanosRuler version.
                  In case of an argument conflict (e.g. an argument which is already set by the
                  operator itself) or when providing an invalid argument the reconciliation will
                  fail and an error will be logged.
                items:
                  description: Argument as part of the AdditionalArgs list.
                  properties:
                    name:
                      description: Name of the argument, e.g. "scrape.discovery-reload-interval".
                      minLength: 1
                      type: string
                    value:
                      description: Argument value, e.g. 30s. Can be empty for name-only
                        arguments (e.g. --storage.tsdb.no-lockfile)
                      type: string
                  required:
                  - name
                  type: object
                type: array
              affinity:
                description: If specified, the pod's scheduling constraints.
                properties:
                  nodeAffinity:
                    description: Describes node affinity scheduling rules for the
                      pod.
                    properties:
                      preferredDuringSchedulingIgnoredDuringExecution:
                        description: |-
                          The scheduler will prefer to schedule pods to nodes that satisfy
                          the affinity expressions specified by this field, but it may choose
                          a node that violates one or more of the expressions. The node that is
                          most preferred is the one with the greatest sum of weights, i.e.
                          for each node that meets all of the scheduling requirements (resource
                          request, requiredDuringScheduling affinity expressions, etc.),
                          compute a sum by iterating through the elements of this field and adding
                          "weight" to the sum if the node matches the corresponding matchExpressions; the
                          node(s) with the highest sum are the most preferred.
                        items:
                          description: |-
                            An empty preferred scheduling term matches all objects with implicit weight 0
                            (i.e. it's a no-op). A null preferred scheduling term matches no objects (i.e. is also a no-op).
                          properties:
                            preference:
                              description: A node selector term, associated with the
                                corresponding weight.
                              properties:
                                matchExpressions:
                                  description: A list of node selector requirements
                                    by node's labels.
                                  items:
                                    description: |-
                                      A node selector requirement is a selector that contains values, a key, and an operator
                                      that relates the key and values.
                                    properties:
                                      key:
                                        description: The label key that the selector
                                          applies to.
                                        type: string
                                      operator:
                                        description: |-
                                          Represents a key's relationship to a set of values.
                                          Valid operators are In, NotIn, Exists, DoesNotExist. Gt, and Lt.
                                        type: string
                                      values:
                                        description: |-
                                          An array of string values. If the operator is In or NotIn,
                                          the values array must be non-empty. If the operator is Exists or DoesNotExist,
                                          the values array must be empty. If the operator is Gt or Lt, the values
                                          array must have a single element, which will be interpreted as an integer.
                                          This array is replaced during a strategic merge patch.
                                        items:
                                          type: string
                                        type: array
                                        x-kubernetes-list-type: atomic
                                    required:
                                    - key
                                    - operator
                                    type: object
                                  type: array
                                  x-kubernetes-list-type: atomic
                                matchFields:
                                  description: A list of node selector requirements
                                    by node's fields.
                                  items:
                                    description: |-
                                      A node selector requirement is a selector that contains values, a key, and an operator
                                      that relates the key and values.
                                    properties:
                                      key:
                                        description: The label key that the selector
                                          applies to.
                                        type: string
                                      operator:
                                        description: |-
                                          Represents a key's relationship to a set of values.
                                          Valid operators are In, NotIn, Exists, DoesNotExist. Gt, and Lt.
                                        type: string
                                      values:
                                        description: |-
                                          An array of string values. If the operator is In or NotIn,
                                          the values array must be non-empty. If the operator is Exists or DoesNotExist,
                                          the values array must be empty. If the operator is Gt or Lt, the values
                                          array must have a single element, which will be interpreted as an integer.
                                          This array is replaced during a strategic merge patch.
                                        items:
                                          type: string
                                        type: array
                                        x-kubernetes-list-type: atomic
                                    required:
                                    - key
                                    - operator
                                    type: object
                                  type: array
                                  x-kubernetes-list-type: atomic
                              type: object
                              x-kubernetes-map-type: atomic
                            weight:
                              description: Weight associated with matching the corresponding
                                nodeSelectorTerm, in the range 1-100.
                              format: int32
                              type: integer
                          required:
                          - preference
                          - weight
                          type: object
                        type: array
                        x-kubernetes-list-type: atomic
                      requiredDuringSchedulingIgnoredDuringExecution:
                        description: |-
                          If the affinity requirements specified by this field are not met at
                          scheduling time, the pod will not be scheduled onto the node.
                          If the affinity requirements specified by this field cease to be met
                          at some point during pod execution (e.g. due to an update), the system
                          may or may not try to eventually evict the pod from its node.
                        properties:
                          nodeSelectorTerms:
                            description: Required. A list of node selector terms.
                              The terms are ORed.
                            items:
                              description: |-
                                A null or empty node selector term matches no objects. The requirements of
                                them are ANDed.
                                The TopologySelectorTerm type implements a subset of the NodeSelectorTerm.
                              properties:
                                matchExpressions:
                                  description: A list of node selector requirements
                                    by node's labels.
                                  items:
                                    description: |-
                                      A node selector requirement is a selector that contains values, a key, and an operator
                                      that relates the key and values.
                                    properties:
                                      key:
                                        description: The label key that the selector
                                          applies to.
                                        type: string
                                      operator:
                                        description: |-
                                          Represents a key's relationship to a set of values.
                                          Valid operators are In, NotIn, Exists, DoesNotExist. Gt, and Lt.
                                        type: string
                                      values:
                                        description: |-
                                          An array of string values. If the operator is In or NotIn,
                                          the values array must be non-empty. If the operator is Exists or DoesNotExist,
                                          the values array must be empty. If the operator is Gt or Lt, the values
                                          array must have a single element, which will be interpreted as an integer.
                                          This array is replaced during a strategic merge patch.
                                        items:
                                          type: string
                                        type: array
                                        x-kubernetes-list-type: atomic
                                    required:
                                    - key
                                    - operator
                                    type: object
                                  type: array
                                  x-kubernetes-list-type: atomic
                                matchFields:
                                  description: A list of node selector requirements
                                    by node's fields.
                                  items:
                                    description: |-
                                      A node selector requirement is a selector that contains values, a key, and an operator
                                      that relates the key and values.
                                    properties:
                                      key:
                                        description: The label key that the selector
                                          applies to.
                                        type: string
                                      operator:
                                        description: |-
                                          Represents a key's relationship to a set of values.
                                          Valid operators are In, NotIn, Exists, DoesNotExist. Gt, and Lt.
                                        type: string
                                      values:
                                        description: |-
                                          An array of string values. If the operator is In or NotIn,
                                          the values array must be non-empty. If the operator is Exists or DoesNotExist,
                                          the values array must be empty. If the operator is Gt or Lt, the values
                                          array must have a single element, which will be interpreted as an integer.
                                          This array is replaced during a strategic merge patch.
                                        items:
                                          type: string
                                        type: array
                                        x-kubernetes-list-type: atomic
                                    required:
                                    - key
                                    - operator
                                    type: object
                                  type: array
                                  x-kubernetes-list-type: atomic
                              type: object
                              x-kubernetes-map-type: atomic
                            type: array
                            x-kubernetes-list-type: atomic
                        required:
                        - nodeSelectorTerms
                        type: object
                        x-kubernetes-map-type: atomic
                    type: object
                  podAffinity:
                    description: Describes pod affinity scheduling rules (e.g. co-locate
                      this pod in the same node, zone, etc. as some other pod(s)).
                    properties:
                      preferredDuringSchedulingIgnoredDuringExecution:
                        description: |-
                          The scheduler will prefer to schedule pods to nodes that satisfy
                          the affinity expressions specified by this field, but it may choose
                          a node that violates one or more of the expressions. The node that is
                          most preferred is the one with the greatest sum of weights, i.e.
                          for each node that meets all of the scheduling requirements (resource
                          request, requiredDuringScheduling affinity expressions, etc.),
                          compute a sum by iterating through the elements of this field and adding
                          "weight" to the sum if the node has pods which matches the corresponding podAffinityTerm; the
                          node(s) with the highest sum are the most preferred.
                        items:
                          description: The weights of all of the matched WeightedPodAffinityTerm
                            fields are added per-node to find the most preferred node(s)
                          properties:
                            podAffinityTerm:
                              description: Required. A pod affinity term, associated
                                with the corresponding weight.
                              properties:
                                labelSelector:
                                  description: |-
                                    A label query over a set of resources, in this case pods.
                                    If it's null, this PodAffinityTerm matches with no Pods.
                                  properties:
                                    matchExpressions:
                                      description: matchExpressions is a list of label
                                        selector requirements. The requirements are
                                        ANDed.
                                      items:
                                        description: |-
                                          A label selector requirement is a selector that contains values, a key, and an operator that
                                          relates the key and values.
                                        properties:
                                          key:
                                            description: key is the label key that
                                              the selector applies to.
                                            type: string
                                          operator:
                                            description: |-
                                              operator represents a key's relationship to a set of values.
                                              Valid operators are In, NotIn, Exists and DoesNotExist.
                                            type: string
                                          values:
                                            description: |-
                                              values is an array of string values. If the operator is In or NotIn,
                                              the values array must be non-empty. If the operator is Exists or DoesNotExist,
                                              the values array must be empty. This array is replaced during a strategic
                                              merge patch.
                                            items:
                                              type: string
                                            type: array
                                            x-kubernetes-list-type: atomic
                                        required:
                                        - key
                                        - operator
                                        type: object
                                      type: array
                                      x-kubernetes-list-type: atomic
                                    matchLabels:
                                      additionalProperties:
                                        type: string
                                      description: |-
                                        matchLabels is a map of {key,value} pairs. A single {key,value} in the matchLabels
                                        map is equivalent to an element of matchExpressions, whose key field is "key", the
                                        operator is "In", and the values array contains only "value". The requirements are ANDed.
                                      type: object
                                  type: object
                                  x-kubernetes-map-type: atomic
                                matchLabelKeys:
                                  description: |-
                                    MatchLabelKeys is a set of pod label keys to select which pods will
                                    be taken into consideration. The keys are used to lookup values from the
                                    incoming pod labels, those key-value labels are merged with `labelSelector` as `key in (value)`
                                    to select the group of existing pods which pods will be taken into consideration
                                    for the incoming pod's pod (anti) affinity. Keys that don't exist in the incoming
                                    pod labels will be ignored. The default value is empty.
                                    The same key is forbidden to exist in both matchLabelKeys and labelSelector.
                                    Also, matchLabelKeys cannot be set when labelSelector isn't set.
                                    This is a beta field and requires enabling MatchLabelKeysInPodAffinity feature gate (enabled by default).
                                  items:
                                    type: string
                                  type: array
                                  x-kubernetes-list-type: atomic
                                mismatchLabelKeys:
                                  description: |-
                                    MismatchLabelKeys is a set of pod label keys to select which pods will
                                    be taken into consideration. The keys are used to lookup values from the
                                    incoming pod labels, those key-value labels are merged with `labelSelector` as `key notin (value)`
                                    to select the group of existing pods which pods will be taken into consideration
                                    for the incoming pod's pod (anti) affinity. Keys that don't exist in the incoming
                                    pod labels will be ignored. The default value is empty.
                                    The same key is forbidden to exist in both mismatchLabelKeys and labelSelector.
                                    Also, mismatchLabelKeys cannot be set when labelSelector isn't set.
                                    This is a beta field and requires enabling MatchLabelKeysInPodAffinity feature gate (enabled by default).
                                  items:
                                    type: string
                                  type: array
                                  x-kubernetes-list-type: atomic
                                namespaceSelector:
                                  description: |-
                                    A label query over the set of namespaces that the term applies to.
                                    The term is applied to the union of the namespaces selected by this field
                                    and the ones listed in the namespaces field.
                                    null selector and null or empty namespaces list means "this pod's namespace".
                                    An empty selector ({}) matches all namespaces.
                                  properties:
                                    matchExpressions:
                                      description: matchExpressions is a list of label
                                        selector requirements. The requirements are
                                        ANDed.
                                      items:
                                        description: |-
                                          A label selector requirement is a selector that contains values, a key, and an operator that
                                          relates the key and values.
                                        properties:
                                          key:
                                            description: key is the label key that
                                              the selector applies to.
                                            type: string
                                          operator:
                                            description: |-
                                              operator represents a key's relationship to a set of values.
                                              Valid operators are In, NotIn, Exists and DoesNotExist.
                                            type: string
                                          values:
                                            description: |-
                                              values is an array of string values. If the operator is In or NotIn,
                                              the values array must be non-empty. If the operator is Exists or DoesNotExist,
                                              the values array must be empty. This array is replaced during a strategic
                                              merge patch.
                                            items:
                                              type: string
                                            type: array
                                            x-kubernetes-list-type: atomic
                                        required:
                                        - key
                                        - operator
                                        type: object
                                      type: array
                                      x-kubernetes-list-type: atomic
                                    matchLabels:
                                      additionalProperties:
                                        type: string
                                      description: |-
                                        matchLabels is a map of {key,value} pairs. A single {key,value} in the matchLabels
                                        map is equivalent to an element of matchExpressions, whose key field is "key", the
                                        operator is "In", and the values array contains only "value". The requirements are ANDed.
                                      type: object
                                  type: object
                                  x-kubernetes-map-type: atomic
                                namespaces:
                                  description: |-
                                    namespaces specifies a static list of namespace names that the term applies to.
                                    The term is applied to the union of the namespaces listed in this field
                                    and the ones selected by namespaceSelector.
                                    null or empty namespaces list and null namespaceSelector means "this pod's namespace".
                                  items:
                                    type: string
                                  type: array
                                  x-kubernetes-list-type: atomic
                                topologyKey:
                                  description: |-
                                    This pod should be co-located (affinity) or not co-located (anti-affinity) with the pods matching
                                    the labelSelector in the specified namespaces, where co-located is defined as running on a node
                                    whose value of the label with key topologyKey matches that of any node on which any of the
                                    selected pods is running.
                                    Empty topologyKey is not allowed.
                                  type: string
                              required:
                              - topologyKey
                              type: object
                            weight:
                              description: |-
                                weight associated with matching the corresponding podAffinityTerm,
                                in the range 1-100.
                              format: int32
                              type: integer
                          required:
                          - podAffinityTerm
                          - weight
                          type: object
                        type: array
                        x-kubernetes-list-type: atomic
                      requiredDuringSchedulingIgnoredDuringExecution:
                        description: |-
                          If the affinity requirements specified by this field are not met at
                          scheduling time, the pod will not be scheduled onto the node.
                          If the affinity requirements specified by this field cease to be met
                          at some point during pod execution (e.g. due to a pod label update), the
                          system may or may not try to eventually evict the pod from its node.
                          When there are multiple elements, the lists of nodes corresponding to each
                          podAffinityTerm are intersected, i.e. all terms must be satisfied.
                        items:
                          description: |-
                            Defines a set of pods (namely those matching the labelSelector
                            relative to the given namespace(s)) that this pod should be
                            co-located (affinity) or not co-located (anti-affinity) with,
                            where co-located is defined as running on a node whose value of
                            the label with key <topologyKey> matches that of any node on which
                            a pod of the set of pods is running
                          properties:
                            labelSelector:
                              description: |-
                                A label query over a set of resources, in this case pods.
                                If it's null, this PodAffinityTerm matches with no Pods.
                              properties:
                                matchExpressions:
                                  description: matchExpressions is a list of label
                                    selector requirements. The requirements are ANDed.
                                  items:
                                    description: |-
                                      A label selector requirement is a selector that contains values, a key, and an operator that
                                      relates the key and values.
                                    properties:
                                      key:
                                        description: key is the label key that the
                                          selector applies to.
                                        type: string
                                      operator:
                                        description: |-
                                          operator represents a key's relationship to a set of values.
                                          Valid operators are In, NotIn, Exists and DoesNotExist.
                                        type: string
                                      values:
                                        description: |-
                                          values is an array of string values. If the operator is In or NotIn,
                                          the values array must be non-empty. If the operator is Exists or DoesNotExist,
                                          the values array must be empty. This array is replaced during a strategic
                                          merge patch.
                                        items:
                                          type: string
                                        type: array
                                        x-kubernetes-list-type: atomic
                                    required:
                                    - key
                                    - operator
                                    type: object
                                  type: array
                                  x-kubernetes-list-type: atomic
                                matchLabels:
                                  additionalProperties:
                                    type: string
                                  description: |-
                                    matchLabels is a map of {key,value} pairs. A single {key,value} in the matchLabels
                                    map is equivalent to an element of matchExpressions, whose key field is "key", the
                                    operator is "In", and the values array contains only "value". The requirements are ANDed.
                                  type: object
                              type: object
                              x-kubernetes-map-type: atomic
                            matchLabelKeys:
                              description: |-
                                MatchLabelKeys is a set of pod label keys to select which pods will
                                be taken into consideration. The keys are used to lookup values from the
                                incoming pod labels, those key-value labels are merged with `labelSelector` as `key in (value)`
                                to select the group of existing pods which pods will be taken into consideration
                                for the incoming pod's pod (anti) affinity. Keys that don't exist in the incoming
                                pod labels will be ignored. The default value is empty.
                                The same key is forbidden to exist in both matchLabelKeys and labelSelector.
                                Also, matchLabelKeys cannot be set when labelSelector isn't set.
                                This is a beta field and requires enabling MatchLabelKeysInPodAffinity feature gate (enabled by default).
                              items:
                                type: string
                              type: array
                              x-kubernetes-list-type: atomic
                            mismatchLabelKeys:
                              description: |-
                                MismatchLabelKeys is a set of pod label keys to select which pods will
                                be taken into consideration. The keys are used to lookup values from the
                                incoming pod labels, those key-value labels are merged with `labelSelector` as `key notin (value)`
                                to select the group of existing pods which pods will be taken into consideration
                                for the incoming pod's pod (anti) affinity. Keys that don't exist in the incoming
                                pod labels will be ignored. The default value is empty.
                                The same key is forbidden to exist in both mismatchLabelKeys and labelSelector.
                                Also, mismatchLabelKeys cannot be set when labelSelector isn't set.
                                This is a beta field and requires enabling MatchLabelKeysInPodAffinity feature gate (enabled by default).
                              items:
                                type: string
                              type: array
                              x-kubernetes-list-type: atomic
                            namespaceSelector:
                              description: |-
                                A label query over the set of namespaces that the term applies to.
                                The term is applied to the union of the namespaces selected by this field
                                and the ones listed in the namespaces field.
                                null selector and null or empty namespaces list means "this pod's namespace".
                                An empty selector ({}) matches all namespaces.
                              properties:
                                matchExpressions:
                                  description: matchExpressions is a list of label
                                    selector requirements. The requirements are ANDed.
                                  items:
                                    description: |-
                                      A label selector requirement is a selector that contains values, a key, and an operator that
                                      relates the key and values.
                                    properties:
                                      key:
                                        description: key is the label key that the
                                          selector applies to.
                                        type: string
                                      operator:
                                        description: |-
                                          operator represents a key's relationship to a set of values.
                                          Valid operators are In, NotIn, Exists and DoesNotExist.
                                        type: string
                                      values:
                                        description: |-
                                          values is an array of string values. If the operator is In or NotIn,
                                          the values array must be non-empty. If the operator is Exists or DoesNotExist,
                                          the values array must be empty. This array is replaced during a strategic
                                          merge patch.
                                        items:
                                          type: string
                                        type: array
                                        x-kubernetes-list-type: atomic
                                    required:
                                    - key
                                    - operator
                                    type: object
                                  type: array
                                  x-kubernetes-list-type: atomic
                                matchLabels:
                                  additionalProperties:
                                    type: string
                                  description: |-
                                    matchLabels is a map of {key,value} pairs. A single {key,value} in the matchLabels
                                    map is equivalent to an element of matchExpressions, whose key field is "key", the
                                    operator is "In", and the values array contains only "value". The requirements are ANDed.
                                  type: object
                              type: object
                              x-kubernetes-map-type: atomic
                            namespaces:
                              description: |-
                                namespaces specifies a static list of namespace names that the term applies to.
                                The term is applied to the union of the namespaces listed in this field
                                and the ones selected by namespaceSelector.
                                null or empty namespaces list and null namespaceSelector means "this pod's namespace".
                              items:
                                type: string
                              type: array
                              x-kubernetes-list-type: atomic
                            topologyKey:
                              description: |-
                                This pod should be co-located (affinity) or not co-located (anti-affinity) with the pods matching
                                the labelSelector in the specified namespaces, where co-located is defined as running on a node
                                whose value of the label with key topologyKey matches that of any node on which any of the
                                selected pods is running.
                                Empty topologyKey is not allowed.
                              type: string
                          required:
                          - topologyKey
                          type: object
                        type: array
                        x-kubernetes-list-type: atomic
                    type: object
                  podAntiAffinity:
                    description: Describes pod anti-affinity scheduling rules (e.g.
                      avoid putting this pod in the same node, zone, etc. as some
                      other pod(s)).
                    properties:
                      preferredDuringSchedulingIgnoredDuringExecution:
                        description: |-
                          The scheduler will prefer to schedule pods to nodes that satisfy
                          the anti-affinity expressions specified by this field, but it may choose
                          a node that violates one or more of the expressions. The node that is
                          most preferred is the one with the greatest sum of weights, i.e.
                          for each node that meets all of the scheduling requirements (resource
                          request, requiredDuringScheduling anti-affinity expressions, etc.),
                          compute a sum by iterating through the elements of this field and adding
                          "weight" to the sum if the node has pods which matches the corresponding podAffinityTerm; the
                          node(s) with the highest sum are the most preferred.
                        items:
                          description: The weights of all of the matched WeightedPodAffinityTerm
                            fields are added per-node to find the most preferred node(s)
                          properties:
                            podAffinityTerm:
                              description: Required. A pod affinity term, associated
                                with the corresponding weight.
                              properties:
                                labelSelector:
                                  description: |-
                                    A label query over a set of resources, in this case pods.
                                    If it's null, this PodAffinityTerm matches with no Pods.
                                  properties:
                                    matchExpressions:
                                      description: matchExpressions is a list of label
                                        selector requirements. The requirements are
                                        ANDed.
                                      items:
                                        description: |-
                                          A label selector requirement is a selector that contains values, a key, and an operator that
                                          relates the key and values.
                                        properties:
                                          key:
                                            description: key is the label key that
                                              the selector applies to.
                                            type: string
                                          operator:
                                            description: |-
                                              operator represents a key's relationship to a set of values.
                                              Valid operators are In, NotIn, Exists and DoesNotExist.
                                            type: string
                                          values:
                                            description: |-
                                              values is an array of string values. If the operator is In or NotIn,
                                              the values array must be non-empty. If the operator is Exists or DoesNotExist,
                                              the values array must be empty. This array is replaced during a strategic
                                              merge patch.
                                            items:
                                              type: string
                                            type: array
                                            x-kubernetes-list-type: atomic
                                        required:
                                        - key
                                        - operator
                                        type: object
                                      type: array
                                      x-kubernetes-list-type: atomic
                                    matchLabels:
                                      additionalProperties:
                                        type: string
                                      description: |-
                                        matchLabels is a map of {key,value} pairs. A single {key,value} in the matchLabels
                                        map is equivalent to an element of matchExpressions, whose key field is "key", the
                                        operator is "In", and the values array contains only "value". The requirements are ANDed.
                                      type: object
                                  type: object
                                  x-kubernetes-map-type: atomic
                                matchLabelKeys:
                                  description: |-
                                    MatchLabelKeys is a set of pod label keys to select which pods will
                                    be taken into consideration. The keys are used to lookup values from the
                                    incoming pod labels, those key-value labels are merged with `labelSelector` as `key in (value)`
                                    to select the group of existing pods which pods will be taken into consideration
                                    for the incoming pod's pod (anti) affinity. Keys that don't exist in the incoming
                                    pod labels will be ignored. The default value is empty.
                                    The same key is forbidden to exist in both matchLabelKeys and labelSelector.
                                    Also, matchLabelKeys cannot be set when labelSelector isn't set.
                                    This is a beta field and requires enabling MatchLabelKeysInPodAffinity feature gate (enabled by default).
                                  items:
                                    type: string
                                  type: array
                                  x-kubernetes-list-type: atomic
                                mismatchLabelKeys:
                                  description: |-
                                    MismatchLabelKeys is a set of pod label keys to select which pods will
                                    be taken into consideration. The keys are used to lookup values from the
                                    incoming pod labels, those key-value labels are merged with `labelSelector` as `key notin (value)`
                                    to select the group of existing pods which pods will be taken into consideration
                                    for the incoming pod's pod (anti) affinity. Keys that don't exist in the incoming
                                    pod labels will be ignored. The default value is empty.
                                    The same key is forbidden to exist in both mismatchLabelKeys and labelSelector.
                                    Also, mismatchLabelKeys cannot be set when labelSelector isn't set.
                                    This is a beta field and requires enabling MatchLabelKeysInPodAffinity feature gate (enabled by default).
                                  items:
                                    type: string
                                  type: array
                                  x-kubernetes-list-type: atomic
                                namespaceSelector:
                                  description: |-
                                    A label query over the set of namespaces that the term applies to.
                                    The term is applied to the union of the namespaces selected by this field
                                    and the ones listed in the namespaces field.
                                    null selector and null or empty namespaces list means "this pod's namespace".
                                    An empty selector ({}) matches all namespaces.
                                  properties:
                                    matchExpressions:
                                      description: matchExpressions is a list of label
                                        selector requirements. The requirements are
                                        ANDed.
                                      items:
                                        description: |-
                                          A label selector requirement is a selector that contains values, a key, and an operator that
                                          relates the key and values.
                                        properties:
                                          key:
                                            description: key is the label key that
                                              the selector applies to.
                                            type: string
                                          operator:
                                            description: |-
                                              operator represents a key's relationship to a set of values.
                                              Valid operators are In, NotIn, Exists and DoesNotExist.
                                            type: string
                                          values:
                                            description: |-
                                              values is an array of string values. If the operator is In or NotIn,
                                              the values array must be non-empty. If the operator is Exists or DoesNotExist,
                                              the values array must be empty. This array is replaced during a strategic
                                              merge patch.
                                            items:
                                              type: string
                                            type: array
                                            x-kubernetes-list-type: atomic
                                        required:
                                        - key
                                        - operator
                                        type: object
                                      type: array
                                      x-kubernetes-list-type: atomic
                                    matchLabels:
                                      additionalProperties:
                                        type: string
                                      description: |-
                                        matchLabels is a map of {key,value} pairs. A single {key,value} in the matchLabels
                                        map is equivalent to an element of matchExpressions, whose key field is "key", the
                                        operator is "In", and the values array contains only "value". The requirements are ANDed.
                                      type: object
                                  type: object
                                  x-kubernetes-map-type: atomic
                                namespaces:
                                  description: |-
                                    namespaces specifies a static list of namespace names that the term applies to.
                                    The term is applied to the union of the namespaces listed in this field
                                    and the ones selected by namespaceSelector.
                                    null or empty namespaces list and null namespaceSelector means "this pod's namespace".
                                  items:
                                    type: string
                                  type: array
                                  x-kubernetes-list-type: atomic
                                topologyKey:
                                  description: |-
                                    This pod should be co-located (affinity) or not co-located (anti-affinity) with the pods matching
                                    the labelSelector in the specified namespaces, where co-located is defined as running on a node
                                    whose value of the label with key topologyKey matches that of any node on which any of the
                                    selected pods is running.
                                    Empty topologyKey is not allowed.
                                  type: string
                              required:
                              - topologyKey
                              type: object
                            weight:
                              description: |-
                                weight associated with matching the corresponding podAffinityTerm,
                                in the range 1-100.
                              format: int32
                              type: integer
                          required:
                          - podAffinityTerm
                          - weight
                          type: object
                        type: array
                        x-kubernetes-list-type: atomic
                      requiredDuringSchedulingIgnoredDuringExecution:
                        description: |-
                          If the anti-affinity requirements specified by this field are not met at
                          scheduling time, the pod will not be scheduled onto the node.
                          If the anti-affinity requirements specified by this field cease to be met
                          at some point during pod execution (e.g. due to a pod label update), the
                          system may or may not try to eventually evict the pod from its node.
                          When there are multiple elements, the lists of nodes corresponding to each
                          podAffinityTerm are intersected, i.e. all terms must be satisfied.
                        items:
                          description: |-
                            Defines a set of pods (namely those matching the labelSelector
                            relative to the given namespace(s)) that this pod should be
                            co-located (affinity) or not co-located (anti-affinity) with,
                            where co-located is defined as running on a node whose value of
                            the label with key <topologyKey> matches that of any node on which
                            a pod of the set of pods is running
                          properties:
                            labelSelector:
                              description: |-
                                A label query over a set of resources, in this case pods.
                                If it's null, this PodAffinityTerm matches with no Pods.
                              properties:
                                matchExpressions:
                                  description: matchExpressions is a list of label
                                    selector requirements. The requirements are ANDed.
                                  items:
                                    description: |-
                                      A label selector requirement is a selector that contains values, a key, and an operator that
                                      relates the key and values.
                                    properties:
                                      key:
                                        description: key is the label key that the
                                          selector applies to.
                                        type: string
                                      operator:
                                        description: |-
                                          operator represents a key's relationship to a set of values.
                                          Valid operators are In, NotIn, Exists and DoesNotExist.
                                        type: string
                                      values:
                                        description: |-
                                          values is an array of string values. If the operator is In or NotIn,
                                          the values array must be non-empty. If the operator is Exists or DoesNotExist,
                                          the values array must be empty. This array is replaced during a strategic
                                          merge patch.
                                        items:
                                          type: string
                                        type: array
                                        x-kubernetes-list-type: atomic
                                    required:
                                    - key
                                    - operator
                                    type: object
                                  type: array
                                  x-kubernetes-list-type: atomic
                                matchLabels:
                                  additionalProperties:
                                    type: string
                                  description: |-
                                    matchLabels is a map of {key,value} pairs. A single {key,value} in the matchLabels
                                    map is equivalent to an element of matchExpressions, whose key field is "key", the
                                    operator is "In", and the values array contains only "value". The requirements are ANDed.
                                  type: object
                              type: object
                              x-kubernetes-map-type: atomic
                            matchLabelKeys:
                              description: |-
                                MatchLabelKeys is a set of pod label keys to select which pods will
                                be taken into consideration. The keys are used to lookup values from the
                                incoming pod labels, those key-value labels are merged with `labelSelector` as `key in (value)`
                                to select the group of existing pods which pods will be taken into consideration
                                for the incoming pod's pod (anti) affinity. Keys that don't exist in the incoming
                                pod labels will be ignored. The default value is empty.
                                The same key is forbidden to exist in both matchLabelKeys and labelSelector.
                                Also, matchLabelKeys cannot be set when labelSelector isn't set.
                                This is a beta field and requires enabling MatchLabelKeysInPodAffinity feature gate (enabled by default).
                              items:
                                type: string
                              type: array
                              x-kubernetes-list-type: atomic
                            mismatchLabelKeys:
                              description: |-
                                MismatchLabelKeys is a set of pod label keys to select which pods will
                                be taken into consideration. The keys are used to lookup values from the
                                incoming pod labels, those key-value labels are merged with `labelSelector` as `key notin (value)`
                                to select the group of existing pods which pods will be taken into consideration
                                for the incoming pod's pod (anti) affinity. Keys that don't exist in the incoming
                                pod labels will be ignored. The default value is empty.
                                The same key is forbidden to exist in both mismatchLabelKeys and labelSelector.
                                Also, mismatchLabelKeys cannot be set when labelSelector isn't set.
                                This is a beta field and requires enabling MatchLabelKeysInPodAffinity feature gate (enabled by default).
                              items:
                                type: string
                              type: array
                              x-kubernetes-list-type: atomic
                            namespaceSelector:
                              description: |-
                                A label query over the set of namespaces that the term applies to.
                                The term is applied to the union of the namespaces selected by this field
                                and the ones listed in the namespaces field.
                                null selector and null or empty namespaces list means "this pod's namespace".
                                An empty selector ({}) matches all namespaces.
                              properties:
                                matchExpressions:
                                  description: matchExpressions is a list of label
                                    selector requirements. The requirements are ANDed.
                                  items:
                                    description: |-
                                      A label selector requirement is a selector that contains values, a key, and an operator that
                                      relates the key and values.
                                    properties:
                                      key:
                                        description: key is the label key that the
                                          selector applies to.
                                        type: string
                                      operator:
                                        description: |-
                                          operator represents a key's relationship to a set of values.
                                          Valid operators are In, NotIn, Exists and DoesNotExist.
                                        type: string
                                      values:
                                        description: |-
                                          values is an array of string values. If the operator is In or NotIn,
                                          the values array must be non-empty. If the operator is Exists or DoesNotExist,
                                          the values array must be empty. This array is replaced during a strategic
                                          merge patch.
                                        items:
                                          type: string
                                        type: array
                                        x-kubernetes-list-type: atomic
                                    required:
                                    - key
                                    - operator
                                    type: object
                                  type: array
                                  x-kubernetes-list-type: atomic
                                matchLabels:
                                  additionalProperties:
                                    type: string
                                  description: |-
                                    matchLabels is a map of {key,value} pairs. A single {key,value} in the matchLabels
                                    map is equivalent to an element of matchExpressions, whose key field is "key", the
                                    operator is "In", and the values array contains only "value". The requirements are ANDed.
                                  type: object
                              type: object
                              x-kubernetes-map-type: atomic
                            namespaces:
                              description: |-
                                namespaces specifies a static list of namespace names that the term applies to.
                                The term is applied to the union of the namespaces listed in this field
                                and the ones selected by namespaceSelector.
                                null or empty namespaces list and null namespaceSelector means "this pod's namespace".
                              items:
                                type: string
                              type: array
                              x-kubernetes-list-type: atomic
                            topologyKey:
                              description: |-
                                This pod should be co-located (affinity) or not co-located (anti-affinity) with the pods matching
                                the labelSelector in the specified namespaces, where co-located is defined as running on a node
                                whose value of the label with key topologyKey matches that of any node on which any of the
                                selected pods is running.
                                Empty topologyKey is not allowed.
                              type: string
                          required:
                          - topologyKey
                          type: object
                        type: array
                        x-kubernetes-list-type: atomic
                    type: object
                type: object
              alertDropLabels:
                description: |-
                  AlertDropLabels configure the label names which should be dropped in ThanosRuler alerts.
                  The replica label `thanos_ruler_replica` will always be dropped in alerts.
                items:
                  type: string
                type: array
              alertQueryUrl:
                description: |-
                  The external Query URL the Thanos Ruler will set in the 'Source' field
                  of all alerts.
                  Maps to the '--alert.query-url' CLI arg.
                type: string
              alertRelabelConfigFile:
                description: |-
                  AlertRelabelConfigFile specifies the path of the alert relabeling configuration file.
                  When used alongside with AlertRelabelConfigs, alertRelabelConfigFile takes precedence.
                type: string
              alertRelabelConfigs:
                description: |-
                  AlertRelabelConfigs configures alert relabeling in ThanosRuler.
                  Alert relabel configurations must have the form as specified in the official Prometheus documentation:
                  https://prometheus.io/docs/prometheus/latest/configuration/configuration/#alert_relabel_configs
                  Alternative to AlertRelabelConfigFile, and lower order priority.
                properties:
                  key:
                    description: The key of the secret to select from.  Must be a
                      valid secret key.
                    type: string
                  name:
                    default: ""
                    description: |-
                      Name of the referent.
                      This field is effectively required, but due to backwards compatibility is
                      allowed to be empty. Instances of this type with an empty value here are
                      almost certainly wrong.
                      More info: https://kubernetes.io/docs/concepts/overview/working-with-objects/names/#names
                    type: string
                  optional:
                    description: Specify whether the Secret or its key must be defined
                    type: boolean
                required:
                - key
                type: object
                x-kubernetes-map-type: atomic
              alertmanagersConfig:
                description: |-
                  Define configuration for connecting to alertmanager.  Only available with thanos v0.10.0
                  and higher.  Maps to the `alertmanagers.config` arg.
                properties:
                  key:
                    description: The key of the secret to select from.  Must be a
                      valid secret key.
                    type: string
                  name:
                    default: ""
                    description: |-
                      Name of the referent.
                      This field is effectively required, but due to backwards compatibility is
                      allowed to be empty. Instances of this type with an empty value here are
                      almost certainly wrong.
                      More info: https://kubernetes.io/docs/concepts/overview/working-with-objects/names/#names
                    type: string
                  optional:
                    description: Specify whether the Secret or its key must be defined
                    type: boolean
                required:
                - key
                type: object
                x-kubernetes-map-type: atomic
              alertmanagersUrl:
                description: |-
                  Define URLs to send alerts to Alertmanager.  For Thanos v0.10.0 and higher,
                  AlertManagersConfig should be used instead.  Note: this field will be ignored
                  if AlertManagersConfig is specified.
                  Maps to the `alertmanagers.url` arg.
                items:
                  type: string
                type: array
              containers:
                description: |-
                  Containers allows injecting additional containers or modifying operator generated
                  containers. This can be used to allow adding an authentication proxy to a ThanosRuler pod or
                  to change the behavior of an operator generated container. Containers described here modify
                  an operator generated container if they share the same name and modifications are done via a
                  strategic merge patch. The current container names are: `thanos-ruler` and `config-reloader`.
                  Overriding containers is entirely outside the scope of what the maintainers will support and by doing
                  so, you accept that this behaviour may break at any time without notice.
                items:
                  description: A single application container that you want to run
                    within a pod.
                  properties:
                    args:
                      description: |-
                        Arguments to the entrypoint.
                        The container image's CMD is used if this is not provided.
                        Variable references $(VAR_NAME) are expanded using the container's environment. If a variable
                        cannot be resolved, the reference in the input string will be unchanged. Double $$ are reduced
                        to a single $, which allows for escaping the $(VAR_NAME) syntax: i.e. "$$(VAR_NAME)" will
                        produce the string literal "$(VAR_NAME)". Escaped references will never be expanded, regardless
                        of whether the variable exists or not. Cannot be updated.
                        More info: https://kubernetes.io/docs/tasks/inject-data-application/define-command-argument-container/#running-a-command-in-a-shell
                      items:
                        type: string
                      type: array
                      x-kubernetes-list-type: atomic
                    command:
                      description: |-
                        Entrypoint array. Not executed within a shell.
                        The container image's ENTRYPOINT is used if this is not provided.
                        Variable references $(VAR_NAME) are expanded using the container's environment. If a variable
                        cannot be resolved, the reference in the input string will be unchanged. Double $$ are reduced
                        to a single $, which allows for escaping the $(VAR_NAME) syntax: i.e. "$$(VAR_NAME)" will
                        produce the string literal "$(VAR_NAME)". Escaped references will never be expanded, regardless
                        of whether the variable exists or not. Cannot be updated.
                        More info: https://kubernetes.io/docs/tasks/inject-data-application/define-command-argument-container/#running-a-command-in-a-shell
                      items:
                        type: string
                      type: array
                      x-kubernetes-list-type: atomic
                    env:
                      description: |-
                        List of environment variables to set in the container.
                        Cannot be updated.
                      items:
                        description: EnvVar represents an environment variable present
                          in a Container.
                        properties:
                          name:
                            description: Name of the environment variable. Must be
                              a C_IDENTIFIER.
                            type: string
                          value:
                            description: |-
                              Variable references $(VAR_NAME) are expanded
                              using the previously defined environment variables in the container and
                              any service environment variables. If a variable cannot be resolved,
                              the reference in the input string will be unchanged. Double $$ are reduced
                              to a single $, which allows for escaping the $(VAR_NAME) syntax: i.e.
                              "$$(VAR_NAME)" will produce the string literal "$(VAR_NAME)".
                              Escaped references will never be expanded, regardless of whether the variable
                              exists or not.
                              Defaults to "".
                            type: string
                          valueFrom:
                            description: Source for the environment variable's value.
                              Cannot be used if value is not empty.
                            properties:
                              configMapKeyRef:
                                description: Selects a key of a ConfigMap.
                                properties:
                                  key:
                                    description: The key to select.
                                    type: string
                                  name:
                                    default: ""
                                    description: |-
                                      Name of the referent.
                                      This field is effectively required, but due to backwards compatibility is
                                      allowed to be empty. Instances of this type with an empty value here are
                                      almost certainly wrong.
                                      More info: https://kubernetes.io/docs/concepts/overview/working-with-objects/names/#names
                                    type: string
                                  optional:
                                    description: Specify whether the ConfigMap or
                                      its key must be defined
                                    type: boolean
                                required:
                                - key
                                type: object
                                x-kubernetes-map-type: atomic
                              fieldRef:
                                description: |-
                                  Selects a field of the pod: supports metadata.name, metadata.namespace, `metadata.labels['<KEY>']`, `metadata.annotations['<KEY>']`,
                                  spec.nodeName, spec.serviceAccountName, status.hostIP, status.podIP, status.podIPs.
                                properties:
                                  apiVersion:
                                    description: Version of the schema the FieldPath
                                      is written in terms of, defaults to "v1".
                                    type: string
                                  fieldPath:
                                    description: Path of the field to select in the
                                      specified API version.
                                    type: string
                                required:
                                - fieldPath
                                type: object
                                x-kubernetes-map-type: atomic
                              resourceFieldRef:
                                description: |-
                                  Selects a resource of the container: only resources limits and requests
                                  (limits.cpu, limits.memory, limits.ephemeral-storage, requests.cpu, requests.memory and requests.ephemeral-storage) are currently supported.
                                properties:
                                  containerName:
                                    description: 'Container name: required for volumes,
                                      optional for env vars'
                                    type: string
                                  divisor:
                                    anyOf:
                                    - type: integer
                                    - type: string
                                    description: Specifies the output format of the
                                      exposed resources, defaults to "1"
                                    pattern: ^(\+|-)?(([0-9]+(\.[0-9]*)?)|(\.[0-9]+))(([KMGTPE]i)|[numkMGTPE]|([eE](\+|-)?(([0-9]+(\.[0-9]*)?)|(\.[0-9]+))))?$
                                    x-kubernetes-int-or-string: true
                                  resource:
                                    description: 'Required: resource to select'
                                    type: string
                                required:
                                - resource
                                type: object
                                x-kubernetes-map-type: atomic
                              secretKeyRef:
                                description: Selects a key of a secret in the pod's
                                  namespace
                                properties:
                                  key:
                                    description: The key of the secret to select from.  Must
                                      be a valid secret key.
                                    type: string
                                  name:
                                    default: ""
                                    description: |-
                                      Name of the referent.
                                      This field is effectively required, but due to backwards compatibility is
                                      allowed to be empty. Instances of this type with an empty value here are
                                      almost certainly wrong.
                                      More info: https://kubernetes.io/docs/concepts/overview/working-with-objects/names/#names
                                    type: string
                                  optional:
                                    description: Specify whether the Secret or its
                                      key must be defined
                                    type: boolean
                                required:
                                - key
                                type: object
                                x-kubernetes-map-type: atomic
                            type: object
                        required:
                        - name
                        type: object
                      type: array
                      x-kubernetes-list-map-keys:
                      - name
                      x-kubernetes-list-type: map
                    envFrom:
                      description: |-
                        List of sources to populate environment variables in the container.
                        The keys defined within a source must be a C_IDENTIFIER. All invalid keys
                        will be reported as an event when the container is starting. When a key exists in multiple
                        sources, the value associated with the last source will take precedence.
                        Values defined by an Env with a duplicate key will take precedence.
                        Cannot be updated.
                      items:
                        description: EnvFromSource represents the source of a set
                          of ConfigMaps
                        properties:
                          configMapRef:
                            description: The ConfigMap to select from
                            properties:
                              name:
                                default: ""
                                description: |-
                                  Name of the referent.
                                  This field is effectively required, but due to backwards compatibility is
                                  allowed to be empty. Instances of this type with an empty value here are
                                  almost certainly wrong.
                                  More info: https://kubernetes.io/docs/concepts/overview/working-with-objects/names/#names
                                type: string
                              optional:
                                description: Specify whether the ConfigMap must be
                                  defined
                                type: boolean
                            type: object
                            x-kubernetes-map-type: atomic
                          prefix:
                            description: An optional identifier to prepend to each
                              key in the ConfigMap. Must be a C_IDENTIFIER.
                            type: string
                          secretRef:
                            description: The Secret to select from
                            properties:
                              name:
                                default: ""
                                description: |-
                                  Name of the referent.
                                  This field is effectively required, but due to backwards compatibility is
                                  allowed to be empty. Instances of this type with an empty value here are
                                  almost certainly wrong.
                                  More info: https://kubernetes.io/docs/concepts/overview/working-with-objects/names/#names
                                type: string
                              optional:
                                description: Specify whether the Secret must be defined
                                type: boolean
                            type: object
                            x-kubernetes-map-type: atomic
                        type: object
                      type: array
                      x-kubernetes-list-type: atomic
                    image:
                      description: |-
                        Container image name.
                        More info: https://kubernetes.io/docs/concepts/containers/images
                        This field is optional to allow higher level config management to default or override
                        container images in workload controllers like Deployments and StatefulSets.
                      type: string
                    imagePullPolicy:
                      description: |-
                        Image pull policy.
                        One of Always, Never, IfNotPresent.
                        Defaults to Always if :latest tag is specified, or IfNotPresent otherwise.
                        Cannot be updated.
                        More info: https://kubernetes.io/docs/concepts/containers/images#updating-images
                      type: string
                    lifecycle:
                      description: |-
                        Actions that the management system should take in response to container lifecycle events.
                        Cannot be updated.
                      properties:
                        postStart:
                          description: |-
                            PostStart is called immediately after a container is created. If the handler fails,
                            the container is terminated and restarted according to its restart policy.
                            Other management of the container blocks until the hook completes.
                            More info: https://kubernetes.io/docs/concepts/containers/container-lifecycle-hooks/#container-hooks
                          properties:
                            exec:
                              description: Exec specifies the action to take.
                              properties:
                                command:
                                  description: |-
                                    Command is the command line to execute inside the container, the working directory for the
                                    command  is root ('/') in the container's filesystem. The command is simply exec'd, it is
                                    not run inside a shell, so traditional shell instructions ('|', etc) won't work. To use
                                    a shell, you need to explicitly call out to that shell.
                                    Exit status of 0 is treated as live/healthy and non-zero is unhealthy.
                                  items:
                                    type: string
                                  type: array
                                  x-kubernetes-list-type: atomic
                              type: object
                            httpGet:
                              description: HTTPGet specifies the http request to perform.
                              properties:
                                host:
                                  description: |-
                                    Host name to connect to, defaults to the pod IP. You probably want to set
                                    "Host" in httpHeaders instead.
                                  type: string
                                httpHeaders:
                                  description: Custom headers to set in the request.
                                    HTTP allows repeated headers.
                                  items:
                                    description: HTTPHeader describes a custom header
                                      to be used in HTTP probes
                                    properties:
                                      name:
                                        description: |-
                                          The header field name.
                                          This will be canonicalized upon output, so case-variant names will be understood as the same header.
                                        type: string
                                      value:
                                        description: The header field value
                                        type: string
                                    required:
                                    - name
                                    - value
                                    type: object
                                  type: array
                                  x-kubernetes-list-type: atomic
                                path:
                                  description: Path to access on the HTTP server.
                                  type: string
                                port:
                                  anyOf:
                                  - type: integer
                                  - type: string
                                  description: |-
                                    Name or number of the port to access on the container.
                                    Number must be in the range 1 to 65535.
                                    Name must be an IANA_SVC_NAME.
                                  x-kubernetes-int-or-string: true
                                scheme:
                                  description: |-
                                    Scheme to use for connecting to the host.
                                    Defaults to HTTP.
                                  type: string
                              required:
                              - port
                              type: object
                            sleep:
                              description: Sleep represents the duration that the
                                container should sleep before being terminated.
                              properties:
                                seconds:
                                  description: Seconds is the number of seconds to
                                    sleep.
                                  format: int64
                                  type: integer
                              required:
                              - seconds
                              type: object
                            tcpSocket:
                              description: |-
                                Deprecated. TCPSocket is NOT supported as a LifecycleHandler and kept
                                for the backward compatibility. There are no validation of this field and
                                lifecycle hooks will fail in runtime when tcp handler is specified.
                              properties:
                                host:
                                  description: 'Optional: Host name to connect to,
                                    defaults to the pod IP.'
                                  type: string
                                port:
                                  anyOf:
                                  - type: integer
                                  - type: string
                                  description: |-
                                    Number or name of the port to access on the container.
                                    Number must be in the range 1 to 65535.
                                    Name must be an IANA_SVC_NAME.
                                  x-kubernetes-int-or-string: true
                              required:
                              - port
                              type: object
                          type: object
                        preStop:
                          description: |-
                            PreStop is called immediately before a container is terminated due to an
                            API request or management event such as liveness/startup probe failure,
                            preemption, resource contention, etc. The handler is not called if the
                            container crashes or exits. The Pod's termination grace period countdown begins before the
                            PreStop hook is executed. Regardless of the outcome of the handler, the
                            container will eventually terminate within the Pod's termination grace
                            period (unless delayed by finalizers). Other management of the container blocks until the hook completes
                            or until the termination grace period is reached.
                            More info: https://kubernetes.io/docs/concepts/containers/container-lifecycle-hooks/#container-hooks
                          properties:
                            exec:
                              description: Exec specifies the action to take.
                              properties:
                                command:
                                  description: |-
                                    Command is the command line to execute inside the container, the working directory for the
                                    command  is root ('/') in the container's filesystem. The command is simply exec'd, it is
                                    not run inside a shell, so traditional shell instructions ('|', etc) won't work. To use
                                    a shell, you need to explicitly call out to that shell.
                                    Exit status of 0 is treated as live/healthy and non-zero is unhealthy.
                                  items:
                                    type: string
                                  type: array
                                  x-kubernetes-list-type: atomic
                              type: object
                            httpGet:
                              description: HTTPGet specifies the http request to perform.
                              properties:
                                host:
                                  description: |-
                                    Host name to connect to, defaults to the pod IP. You probably want to set
                                    "Host" in httpHeaders instead.
                                  type: string
                                httpHeaders:
                                  description: Custom headers to set in the request.
                                    HTTP allows repeated headers.
                                  items:
                                    description: HTTPHeader describes a custom header
                                      to be used in HTTP probes
                                    properties:
                                      name:
                                        description: |-
                                          The header field name.
                                          This will be canonicalized upon output, so case-variant names will be understood as the same header.
                                        type: string
                                      value:
                                        description: The header field value
                                        type: string
                                    required:
                                    - name
                                    - value
                                    type: object
                                  type: array
                                  x-kubernetes-list-type: atomic
                                path:
                                  description: Path to access on the HTTP server.
                                  type: string
                                port:
                                  anyOf:
                                  - type: integer
                                  - type: string
                                  description: |-
                                    Name or number of the port to access on the container.
                                    Number must be in the range 1 to 65535.
                                    Name must be an IANA_SVC_NAME.
                                  x-kubernetes-int-or-string: true
                                scheme:
                                  description: |-
                                    Scheme to use for connecting to the host.
                                    Defaults to HTTP.
                                  type: string
                              required:
                              - port
                              type: object
                            sleep:
                              description: Sleep represents the duration that the
                                container should sleep before being terminated.
                              properties:
                                seconds:
                                  description: Seconds is the number of seconds to
                                    sleep.
                                  format: int64
                                  type: integer
                              required:
                              - seconds
                              type: object
                            tcpSocket:
                              description: |-
                                Deprecated. TCPSocket is NOT supported as a LifecycleHandler and kept
                                for the backward compatibility. There are no validation of this field and
                                lifecycle hooks will fail in runtime when tcp handler is specified.
                              properties:
                                host:
                                  description: 'Optional: Host name to connect to,
                                    defaults to the pod IP.'
                                  type: string
                                port:
                                  anyOf:
                                  - type: integer
                                  - type: string
                                  description: |-
                                    Number or name of the port to access on the container.
                                    Number must be in the range 1 to 65535.
                                    Name must be an IANA_SVC_NAME.
                                  x-kubernetes-int-or-string: true
                              required:
                              - port
                              type: object
                          type: object
                      type: object
                    livenessProbe:
                      description: |-
                        Periodic probe of container liveness.
                        Container will be restarted if the probe fails.
                        Cannot be updated.
                        More info: https://kubernetes.io/docs/concepts/workloads/pods/pod-lifecycle#container-probes
                      properties:
                        exec:
                          description: Exec specifies the action to take.
                          properties:
                            command:
                              description: |-
                                Command is the command line to execute inside the container, the working directory for the
                                command  is root ('/') in the container's filesystem. The command is simply exec'd, it is
                                not run inside a shell, so traditional shell instructions ('|', etc) won't work. To use
                                a shell, you need to explicitly call out to that shell.
                                Exit status of 0 is treated as live/healthy and non-zero is unhealthy.
                              items:
                                type: string
                              type: array
                              x-kubernetes-list-type: atomic
                          type: object
                        failureThreshold:
                          description: |-
                            Minimum consecutive failures for the probe to be considered failed after having succeeded.
                            Defaults to 3. Minimum value is 1.
                          format: int32
                          type: integer
                        grpc:
                          description: GRPC specifies an action involving a GRPC port.
                          properties:
                            port:
                              description: Port number of the gRPC service. Number
                                must be in the range 1 to 65535.
                              format: int32
                              type: integer
                            service:
                              default: ""
                              description: |-
                                Service is the name of the service to place in the gRPC HealthCheckRequest
                                (see https://github.com/grpc/grpc/blob/master/doc/health-checking.md).

                                If this is not specified, the default behavior is defined by gRPC.
                              type: string
                          required:
                          - port
                          type: object
                        httpGet:
                          description: HTTPGet specifies the http request to perform.
                          properties:
                            host:
                              description: |-
                                Host name to connect to, defaults to the pod IP. You probably want to set
                                "Host" in httpHeaders instead.
                              type: string
                            httpHeaders:
                              description: Custom headers to set in the request. HTTP
                                allows repeated headers.
                              items:
                                description: HTTPHeader describes a custom header
                                  to be used in HTTP probes
                                properties:
                                  name:
                                    description: |-
                                      The header field name.
                                      This will be canonicalized upon output, so case-variant names will be understood as the same header.
                                    type: string
                                  value:
                                    description: The header field value
                                    type: string
                                required:
                                - name
                                - value
                                type: object
                              type: array
                              x-kubernetes-list-type: atomic
                            path:
                              description: Path to access on the HTTP server.
                              type: string
                            port:
                              anyOf:
                              - type: integer
                              - type: string
                              description: |-
                                Name or number of the port to access on the container.
                                Number must be in the range 1 to 65535.
                                Name must be an IANA_SVC_NAME.
                              x-kubernetes-int-or-string: true
                            scheme:
                              description: |-
                                Scheme to use for connecting to the host.
                                Defaults to HTTP.
                              type: string
                          required:
                          - port
                          type: object
                        initialDelaySeconds:
                          description: |-
                            Number of seconds after the container has started before liveness probes are initiated.
                            More info: https://kubernetes.io/docs/concepts/workloads/pods/pod-lifecycle#container-probes
                          format: int32
                          type: integer
                        periodSeconds:
                          description: |-
                            How often (in seconds) to perform the probe.
                            Default to 10 seconds. Minimum value is 1.
                          format: int32
                          type: integer
                        successThreshold:
                          description: |-
                            Minimum consecutive successes for the probe to be considered successful after having failed.
                            Defaults to 1. Must be 1 for liveness and startup. Minimum value is 1.
                          format: int32
                          type: integer
                        tcpSocket:
                          description: TCPSocket specifies an action involving a TCP
                            port.
                          properties:
                            host:
                              description: 'Optional: Host name to connect to, defaults
                                to the pod IP.'
                              type: string
                            port:
                              anyOf:
                              - type: integer
                              - type: string
                              description: |-
                                Number or name of the port to access on the container.
                                Number must be in the range 1 to 65535.
                                Name must be an IANA_SVC_NAME.
                              x-kubernetes-int-or-string: true
                          required:
                          - port
                          type: object
                        terminationGracePeriodSeconds:
                          description: |-
                            Optional duration in seconds the pod needs to terminate gracefully upon probe failure.
                            The grace period is the duration in seconds after the processes running in the pod are sent
                            a termination signal and the time when the processes are forcibly halted with a kill signal.
                            Set this value longer than the expected cleanup time for your process.
                            If this value is nil, the pod's terminationGracePeriodSeconds will be used. Otherwise, this
                            value overrides the value provided by the pod spec.
                            Value must be non-negative integer. The value zero indicates stop immediately via
                            the kill signal (no opportunity to shut down).
                            This is a beta field and requires enabling ProbeTerminationGracePeriod feature gate.
                            Minimum value is 1. spec.terminationGracePeriodSeconds is used if unset.
                          format: int64
                          type: integer
                        timeoutSeconds:
                          description: |-
                            Number of seconds after which the probe times out.
                            Defaults to 1 second. Minimum value is 1.
                            More info: https://kubernetes.io/docs/concepts/workloads/pods/pod-lifecycle#container-probes
                          format: int32
                          type: integer
                      type: object
                    name:
                      description: |-
                        Name of the container specified as a DNS_LABEL.
                        Each container in a pod must have a unique name (DNS_LABEL).
                        Cannot be updated.
                      type: string
                    ports:
                      description: |-
                        List of ports to expose from the container. Not specifying a port here
                        DOES NOT prevent that port from being exposed. Any port which is
                        listening on the default "0.0.0.0" address inside a container will be
                        accessible from the network.
                        Modifying this array with strategic merge patch may corrupt the data.
                        For more information See https://github.com/kubernetes/kubernetes/issues/108255.
                        Cannot be updated.
                      items:
                        description: ContainerPort represents a network port in a
                          single container.
                        properties:
                          containerPort:
                            description: |-
                              Number of port to expose on the pod's IP address.
                              This must be a valid port number, 0 < x < 65536.
                            format: int32
                            type: integer
                          hostIP:
                            description: What host IP to bind the external port to.
                            type: string
                          hostPort:
                            description: |-
                              Number of port to expose on the host.
                              If specified, this must be a valid port number, 0 < x < 65536.
                              If HostNetwork is specified, this must match ContainerPort.
                              Most containers do not need this.
                            format: int32
                            type: integer
                          name:
                            description: |-
                              If specified, this must be an IANA_SVC_NAME and unique within the pod. Each
                              named port in a pod must have a unique name. Name for the port that can be
                              referred to by services.
                            type: string
                          protocol:
                            default: TCP
                            description: |-
                              Protocol for port. Must be UDP, TCP, or SCTP.
                              Defaults to "TCP".
                            type: string
                        required:
                        - containerPort
                        type: object
                      type: array
                      x-kubernetes-list-map-keys:
                      - containerPort
                      - protocol
                      x-kubernetes-list-type: map
                    readinessProbe:
                      description: |-
                        Periodic probe of container service readiness.
                        Container will be removed from service endpoints if the probe fails.
                        Cannot be updated.
                        More info: https://kubernetes.io/docs/concepts/workloads/pods/pod-lifecycle#container-probes
                      properties:
                        exec:
                          description: Exec specifies the action to take.
                          properties:
                            command:
                              description: |-
                                Command is the command line to execute inside the container, the working directory for the
                                command  is root ('/') in the container's filesystem. The command is simply exec'd, it is
                                not run inside a shell, so traditional shell instructions ('|', etc) won't work. To use
                                a shell, you need to explicitly call out to that shell.
                                Exit status of 0 is treated as live/healthy and non-zero is unhealthy.
                              items:
                                type: string
                              type: array
                              x-kubernetes-list-type: atomic
                          type: object
                        failureThreshold:
                          description: |-
                            Minimum consecutive failures for the probe to be considered failed after having succeeded.
                            Defaults to 3. Minimum value is 1.
                          format: int32
                          type: integer
                        grpc:
                          description: GRPC specifies an action involving a GRPC port.
                          properties:
                            port:
                              description: Port number of the gRPC service. Number
                                must be in the range 1 to 65535.
                              format: int32
                              type: integer
                            service:
                              default: ""
                              description: |-
                                Service is the name of the service to place in the gRPC HealthCheckRequest
                                (see https://github.com/grpc/grpc/blob/master/doc/health-checking.md).

                                If this is not specified, the default behavior is defined by gRPC.
                              type: string
                          required:
                          - port
                          type: object
                        httpGet:
                          description: HTTPGet specifies the http request to perform.
                          properties:
                            host:
                              description: |-
                                Host name to connect to, defaults to the pod IP. You probably want to set
                                "Host" in httpHeaders instead.
                              type: string
                            httpHeaders:
                              description: Custom headers to set in the request. HTTP
                                allows repeated headers.
                              items:
                                description: HTTPHeader describes a custom header
                                  to be used in HTTP probes
                                properties:
                                  name:
                                    description: |-
                                      The header field name.
                                      This will be canonicalized upon output, so case-variant names will be understood as the same header.
                                    type: string
                                  value:
                                    description: The header field value
                                    type: string
                                required:
                                - name
                                - value
                                type: object
                              type: array
                              x-kubernetes-list-type: atomic
                            path:
                              description: Path to access on the HTTP server.
                              type: string
                            port:
                              anyOf:
                              - type: integer
                              - type: string
                              description: |-
                                Name or number of the port to access on the container.
                                Number must be in the range 1 to 65535.
                                Name must be an IANA_SVC_NAME.
                              x-kubernetes-int-or-string: true
                            scheme:
                              description: |-
                                Scheme to use for connecting to the host.
                                Defaults to HTTP.
                              type: string
                          required:
                          - port
                          type: object
                        initialDelaySeconds:
                          description: |-
                            Number of seconds after the container has started before liveness probes are initiated.
                            More info: https://kubernetes.io/docs/concepts/workloads/pods/pod-lifecycle#container-probes
                          format: int32
                          type: integer
                        periodSeconds:
                          description: |-
                            How often (in seconds) to perform the probe.
                            Default to 10 seconds. Minimum value is 1.
                          format: int32
                          type: integer
                        successThreshold:
                          description: |-
                            Minimum consecutive successes for the probe to be considered successful after having failed.
                            Defaults to 1. Must be 1 for liveness and startup. Minimum value is 1.
                          format: int32
                          type: integer
                        tcpSocket:
                          description: TCPSocket specifies an action involving a TCP
                            port.
                          properties:
                            host:
                              description: 'Optional: Host name to connect to, defaults
                                to the pod IP.'
                              type: string
                            port:
                              anyOf:
                              - type: integer
                              - type: string
                              description: |-
                                Number or name of the port to access on the container.
                                Number must be in the range 1 to 65535.
                                Name must be an IANA_SVC_NAME.
                              x-kubernetes-int-or-string: true
                          required:
                          - port
                          type: object
                        terminationGracePeriodSeconds:
                          description: |-
                            Optional duration in seconds the pod needs to terminate gracefully upon probe failure.
                            The grace period is the duration in seconds after the processes running in the pod are sent
                            a termination signal and the time when the processes are forcibly halted with a kill signal.
                            Set this value longer than the expected cleanup time for your process.
                            If this value is nil, the pod's terminationGracePeriodSeconds will be used. Otherwise, this
                            value overrides the value provided by the pod spec.
                            Value must be non-negative integer. The value zero indicates stop immediately via
                            the kill signal (no opportunity to shut down).
                            This is a beta field and requires enabling ProbeTerminationGracePeriod feature gate.
                            Minimum value is 1. spec.terminationGracePeriodSeconds is used if unset.
                          format: int64
                          type: integer
                        timeoutSeconds:
                          description: |-
                            Number of seconds after which the probe times out.
                            Defaults to 1 second. Minimum value is 1.
                            More info: https://kubernetes.io/docs/concepts/workloads/pods/pod-lifecycle#container-probes
                          format: int32
                          type: integer
                      type: object
                    resizePolicy:
                      description: Resources resize policy for the container.
                      items:
                        description: ContainerResizePolicy represents resource resize
                          policy for the container.
                        properties:
                          resourceName:
                            description: |-
                              Name of the resource to which this resource resize policy applies.
                              Supported values: cpu, memory.
                            type: string
                          restartPolicy:
                            description: |-
                              Restart policy to apply when specified resource is resized.
                              If not specified, it defaults to NotRequired.
                            type: string
                        required:
                        - resourceName
                        - restartPolicy
                        type: object
                      type: array
                      x-kubernetes-list-type: atomic
                    resources:
                      description: |-
                        Compute Resources required by this container.
                        Cannot be updated.
                        More info: https://kubernetes.io/docs/concepts/configuration/manage-resources-containers/
                      properties:
                        claims:
                          description: |-
                            Claims lists the names of resources, defined in spec.resourceClaims,
                            that are used by this container.

                            This is an alpha field and requires enabling the
                            DynamicResourceAllocation feature gate.

                            This field is immutable. It can only be set for containers.
                          items:
                            description: ResourceClaim references one entry in PodSpec.ResourceClaims.
                            properties:
                              name:
                                description: |-
                                  Name must match the name of one entry in pod.spec.resourceClaims of
                                  the Pod where this field is used. It makes that resource available
                                  inside a container.
                                type: string
                              request:
                                description: |-
                                  Request is the name chosen for a request in the referenced claim.
                                  If empty, everything from the claim is made available, otherwise
                                  only the result of this request.
                                type: string
                            required:
                            - name
                            type: object
                          type: array
                          x-kubernetes-list-map-keys:
                          - name
                          x-kubernetes-list-type: map
                        limits:
                          additionalProperties:
                            anyOf:
                            - type: integer
                            - type: string
                            pattern: ^(\+|-)?(([0-9]+(\.[0-9]*)?)|(\.[0-9]+))(([KMGTPE]i)|[numkMGTPE]|([eE](\+|-)?(([0-9]+(\.[0-9]*)?)|(\.[0-9]+))))?$
                            x-kubernetes-int-or-string: true
                          description: |-
                            Limits describes the maximum amount of compute resources allowed.
                            More info: https://kubernetes.io/docs/concepts/configuration/manage-resources-containers/
                          type: object
                        requests:
                          additionalProperties:
                            anyOf:
                            - type: integer
                            - type: string
                            pattern: ^(\+|-)?(([0-9]+(\.[0-9]*)?)|(\.[0-9]+))(([KMGTPE]i)|[numkMGTPE]|([eE](\+|-)?(([0-9]+(\.[0-9]*)?)|(\.[0-9]+))))?$
                            x-kubernetes-int-or-string: true
                          description: |-
                            Requests describes the minimum amount of compute resources required.
                            If Requests is omitted for a container, it defaults to Limits if that is explicitly specified,
                            otherwise to an implementation-defined value. Requests cannot exceed Limits.
                            More info: https://kubernetes.io/docs/concepts/configuration/manage-resources-containers/
                          type: object
                      type: object
                    restartPolicy:
                      description: |-
                        RestartPolicy defines the restart behavior of individual containers in a pod.
                        This field may only be set for init containers, and the only allowed value is "Always".
                        For non-init containers or when this field is not specified,
                        the restart behavior is defined by the Pod's restart policy and the container type.
                        Setting the RestartPolicy as "Always" for the init container will have the following effect:
                        this init container will be continually restarted on
                        exit until all regular containers have terminated. Once all regular
                        containers have completed, all init containers with restartPolicy "Always"
                        will be shut down. This lifecycle differs from normal init containers and
                        is often referred to as a "sidecar" container. Although this init
                        container still starts in the init container sequence, it does not wait
                        for the container to complete before proceeding to the next init
                        container. Instead, the next init container starts immediately after this
                        init container is started, or after any startupProbe has successfully
                        completed.
                      type: string
                    securityContext:
                      description: |-
                        SecurityContext defines the security options the container should be run with.
                        If set, the fields of SecurityContext override the equivalent fields of PodSecurityContext.
                        More info: https://kubernetes.io/docs/tasks/configure-pod-container/security-context/
                      properties:
                        allowPrivilegeEscalation:
                          description: |-
                            AllowPrivilegeEscalation controls whether a process can gain more
                            privileges than its parent process. This bool directly controls if
                            the no_new_privs flag will be set on the container process.
                            AllowPrivilegeEscalation is true always when the container is:
                            1) run as Privileged
                            2) has CAP_SYS_ADMIN
                            Note that this field cannot be set when spec.os.name is windows.
                          type: boolean
                        appArmorProfile:
                          description: |-
                            appArmorProfile is the AppArmor options to use by this container. If set, this profile
                            overrides the pod's appArmorProfile.
                            Note that this field cannot be set when spec.os.name is windows.
                          properties:
                            localhostProfile:
                              description: |-
                                localhostProfile indicates a profile loaded on the node that should be used.
                                The profile must be preconfigured on the node to work.
                                Must match the loaded name of the profile.
                                Must be set if and only if type is "Localhost".
                              type: string
                            type:
                              description: |-
                                type indicates which kind of AppArmor profile will be applied.
                                Valid options are:
                                  Localhost - a profile pre-loaded on the node.
                                  RuntimeDefault - the container runtime's default profile.
                                  Unconfined - no AppArmor enforcement.
                              type: string
                          required:
                          - type
                          type: object
                        capabilities:
                          description: |-
                            The capabilities to add/drop when running containers.
                            Defaults to the default set of capabilities granted by the container runtime.
                            Note that this field cannot be set when spec.os.name is windows.
                          properties:
                            add:
                              description: Added capabilities
                              items:
                                description: Capability represent POSIX capabilities
                                  type
                                type: string
                              type: array
                              x-kubernetes-list-type: atomic
                            drop:
                              description: Removed capabilities
                              items:
                                description: Capability represent POSIX capabilities
                                  type
                                type: string
                              type: array
                              x-kubernetes-list-type: atomic
                          type: object
                        privileged:
                          description: |-
                            Run container in privileged mode.
                            Processes in privileged containers are essentially equivalent to root on the host.
                            Defaults to false.
                            Note that this field cannot be set when spec.os.name is windows.
                          type: boolean
                        procMount:
                          description: |-
                            procMount denotes the type of proc mount to use for the containers.
                            The default value is Default which uses the container runtime defaults for
                            readonly paths and masked paths.
                            This requires the ProcMountType feature flag to be enabled.
                            Note that this field cannot be set when spec.os.name is windows.
                          type: string
                        readOnlyRootFilesystem:
                          description: |-
                            Whether this container has a read-only root filesystem.
                            Default is false.
                            Note that this field cannot be set when spec.os.name is windows.
                          type: boolean
                        runAsGroup:
                          description: |-
                            The GID to run the entrypoint of the container process.
                            Uses runtime default if unset.
                            May also be set in PodSecurityContext.  If set in both SecurityContext and
                            PodSecurityContext, the value specified in SecurityContext takes precedence.
                            Note that this field cannot be set when spec.os.name is windows.
                          format: int64
                          type: integer
                        runAsNonRoot:
                          description: |-
                            Indicates that the container must run as a non-root user.
                            If true, the Kubelet will validate the image at runtime to ensure that it
                            does not run as UID 0 (root) and fail to start the container if it does.
                            If unset or false, no such validation will be performed.
                            May also be set in PodSecurityContext.  If set in both SecurityContext and
                            PodSecurityContext, the value specified in SecurityContext takes precedence.
                          type: boolean
                        runAsUser:
                          description: |-
                            The UID to run the entrypoint of the container process.
                            Defaults to user specified in image metadata if unspecified.
                            May also be set in PodSecurityContext.  If set in both SecurityContext and
                            PodSecurityContext, the value specified in SecurityContext takes precedence.
                            Note that this field cannot be set when spec.os.name is windows.
                          format: int64
                          type: integer
                        seLinuxOptions:
                          description: |-
                            The SELinux context to be applied to the container.
                            If unspecified, the container runtime will allocate a random SELinux context for each
                            container.  May also be set in PodSecurityContext.  If set in both SecurityContext and
                            PodSecurityContext, the value specified in SecurityContext takes precedence.
                            Note that this field cannot be set when spec.os.name is windows.
                          properties:
                            level:
                              description: Level is SELinux level label that applies
                                to the container.
                              type: string
                            role:
                              description: Role is a SELinux role label that applies
                                to the container.
                              type: string
                            type:
                              description: Type is a SELinux type label that applies
                                to the container.
                              type: string
                            user:
                              description: User is a SELinux user label that applies
                                to the container.
                              type: string
                          type: object
                        seccompProfile:
                          description: |-
                            The seccomp options to use by this container. If seccomp options are
                            provided at both the pod & container level, the container options
                            override the pod options.
                            Note that this field cannot be set when spec.os.name is windows.
                          properties:
                            localhostProfile:
                              description: |-
                                localhostProfile indicates a profile defined in a file on the node should be used.
                                The profile must be preconfigured on the node to work.
                                Must be a descending path, relative to the kubelet's configured seccomp profile location.
                                Must be set if type is "Localhost". Must NOT be set for any other type.
                              type: string
                            type:
                              description: |-
                                type indicates which kind of seccomp profile will be applied.
                                Valid options are:

                                Localhost - a profile defined in a file on the node should be used.
                                RuntimeDefault - the container runtime default profile should be used.
                                Unconfined - no profile should be applied.
                              type: string
                          required:
                          - type
                          type: object
                        windowsOptions:
                          description: |-
                            The Windows specific settings applied to all containers.
                            If unspecified, the options from the PodSecurityContext will be used.
                            If set in both SecurityContext and PodSecurityContext, the value specified in SecurityContext takes precedence.
                            Note that this field cannot be set when spec.os.name is linux.
                          properties:
                            gmsaCredentialSpec:
                              description: |-
                                GMSACredentialSpec is where the GMSA admission webhook
                                (https://github.com/kubernetes-sigs/windows-gmsa) inlines the contents of the
                                GMSA credential spec named by the GMSACredentialSpecName field.
                              type: string
                            gmsaCredentialSpecName:
                              description: GMSACredentialSpecName is the name of the
                                GMSA credential spec to use.
                              type: string
                            hostProcess:
                              description: |-
                                HostProcess determines if a container should be run as a 'Host Process' container.
                                All of a Pod's containers must have the same effective HostProcess value
                                (it is not allowed to have a mix of HostProcess containers and non-HostProcess containers).
                                In addition, if HostProcess is true then HostNetwork must also be set to true.
                              type: boolean
                            runAsUserName:
                              description: |-
                                The UserName in Windows to run the entrypoint of the container process.
                                Defaults to the user specified in image metadata if unspecified.
                                May also be set in PodSecurityContext. If set in both SecurityContext and
                                PodSecurityContext, the value specified in SecurityContext takes precedence.
                              type: string
                          type: object
                      type: object
                    startupProbe:
                      description: |-
                        StartupProbe indicates that the Pod has successfully initialized.
                        If specified, no other probes are executed until this completes successfully.
                        If this probe fails, the Pod will be restarted, just as if the livenessProbe failed.
                        This can be used to provide different probe parameters at the beginning of a Pod's lifecycle,
                        when it might take a long time to load data or warm a cache, than during steady-state operation.
                        This cannot be updated.
                        More info: https://kubernetes.io/docs/concepts/workloads/pods/pod-lifecycle#container-probes
                      properties:
                        exec:
                          description: Exec specifies the action to take.
                          properties:
                            command:
                              description: |-
                                Command is the command line to execute inside the container, the working directory for the
                                command  is root ('/') in the container's filesystem. The command is simply exec'd, it is
                                not run inside a shell, so traditional shell instructions ('|', etc) won't work. To use
                                a shell, you need to explicitly call out to that shell.
                                Exit status of 0 is treated as live/healthy and non-zero is unhealthy.
                              items:
                                type: string
                              type: array
                              x-kubernetes-list-type: atomic
                          type: object
                        failureThreshold:
                          description: |-
                            Minimum consecutive failures for the probe to be considered failed after having succeeded.
                            Defaults to 3. Minimum value is 1.
                          format: int32
                          type: integer
                        grpc:
                          description: GRPC specifies an action involving a GRPC port.
                          properties:
                            port:
                              description: Port number of the gRPC service. Number
                                must be in the range 1 to 65535.
                              format: int32
                              type: integer
                            service:
                              default: ""
                              description: |-
                                Service is the name of the service to place in the gRPC HealthCheckRequest
                                (see https://github.com/grpc/grpc/blob/master/doc/health-checking.md).

                                If this is not specified, the default behavior is defined by gRPC.
                              type: string
                          required:
                          - port
                          type: object
                        httpGet:
                          description: HTTPGet specifies the http request to perform.
                          properties:
                            host:
                              description: |-
                                Host name to connect to, defaults to the pod IP. You probably want to set
                                "Host" in httpHeaders instead.
                              type: string
                            httpHeaders:
                              description: Custom headers to set in the request. HTTP
                                allows repeated headers.
                              items:
                                description: HTTPHeader describes a custom header
                                  to be used in HTTP probes
                                properties:
                                  name:
                                    description: |-
                                      The header field name.
                                      This will be canonicalized upon output, so case-variant names will be understood as the same header.
                                    type: string
                                  value:
                                    description: The header field value
                                    type: string
                                required:
                                - name
                                - value
                                type: object
                              type: array
                              x-kubernetes-list-type: atomic
                            path:
                              description: Path to access on the HTTP server.
                              type: string
                            port:
                              anyOf:
                              - type: integer
                              - type: string
                              description: |-
                                Name or number of the port to access on the container.
                                Number must be in the range 1 to 65535.
                                Name must be an IANA_SVC_NAME.
                              x-kubernetes-int-or-string: true
                            scheme:
                              description: |-
                                Scheme to use for connecting to the host.
                                Defaults to HTTP.
                              type: string
                          required:
                          - port
                          type: object
                        initialDelaySeconds:
                          description: |-
                            Number of seconds after the container has started before liveness probes are initiated.
                            More info: https://kubernetes.io/docs/concepts/workloads/pods/pod-lifecycle#container-probes
                          format: int32
                          type: integer
                        periodSeconds:
                          description: |-
                            How often (in seconds) to perform the probe.
                            Default to 10 seconds. Minimum value is 1.
                          format: int32
                          type: integer
                        successThreshold:
                          description: |-
                            Minimum consecutive successes for the probe to be considered successful after having failed.
                            Defaults to 1. Must be 1 for liveness and startup. Minimum value is 1.
                          format: int32
                          type: integer
                        tcpSocket:
                          description: TCPSocket specifies an action involving a TCP
                            port.
                          properties:
                            host:
                              description: 'Optional: Host name to connect to, defaults
                                to the pod IP.'
                              type: string
                            port:
                              anyOf:
                              - type: integer
                              - type: string
                              description: |-
                                Number or name of the port to access on the container.
                                Number must be in the range 1 to 65535.
                                Name must be an IANA_SVC_NAME.
                              x-kubernetes-int-or-string: true
                          required:
                          - port
                          type: object
                        terminationGracePeriodSeconds:
                          description: |-
                            Optional duration in seconds the pod needs to terminate gracefully upon probe failure.
                            The grace period is the duration in seconds after the processes running in the pod are sent
                            a termination signal and the time when the processes are forcibly halted with a kill signal.
                            Set this value longer than the expected cleanup time for your process.
                            If this value is nil, the pod's terminationGracePeriodSeconds will be used. Otherwise, this
                            value overrides the value provided by the pod spec.
                            Value must be non-negative integer. The value zero indicates stop immediately via
                            the kill signal (no opportunity to shut down).
                            This is a beta field and requires enabling ProbeTerminationGracePeriod feature gate.
                            Minimum value is 1. spec.terminationGracePeriodSeconds is used if unset.
                          format: int64
                          type: integer
                        timeoutSeconds:
                          description: |-
                            Number of seconds after which the probe times out.
                            Defaults to 1 second. Minimum value is 1.
                            More info: https://kubernetes.io/docs/concepts/workloads/pods/pod-lifecycle#container-probes
                          format: int32
                          type: integer
                      type: object
                    stdin:
                      description: |-
                        Whether this container should allocate a buffer for stdin in the container runtime. If this
                        is not set, reads from stdin in the container will always result in EOF.
                        Default is false.
                      type: boolean
                    stdinOnce:
                      description: |-
                        Whether the container runtime should close the stdin channel after it has been opened by
                        a single attach. When stdin is true the stdin stream will remain open across multiple attach
                        sessions. If stdinOnce is set to true, stdin is opened on container start, is empty until the
                        first client attaches to stdin, and then remains open and accepts data until the client disconnects,
                        at which time stdin is closed and remains closed until the container is restarted. If this
                        flag is false, a container processes that reads from stdin will never receive an EOF.
                        Default is false
                      type: boolean
                    terminationMessagePath:
                      description: |-
                        Optional: Path at which the file to which the container's termination message
                        will be written is mounted into the container's filesystem.
                        Message written is intended to be brief final status, such as an assertion failure message.
                        Will be truncated by the node if greater than 4096 bytes. The total message length across
                        all containers will be limited to 12kb.
                        Defaults to /dev/termination-log.
                        Cannot be updated.
                      type: string
                    terminationMessagePolicy:
                      description: |-
                        Indicate how the termination message should be populated. File will use the contents of
                        terminationMessagePath to populate the container status message on both success and failure.
                        FallbackToLogsOnError will use the last chunk of container log output if the termination
                        message file is empty and the container exited with an error.
                        The log output is limited to 2048 bytes or 80 lines, whichever is smaller.
                        Defaults to File.
                        Cannot be updated.
                      type: string
                    tty:
                      description: |-
                        Whether this container should allocate a TTY for itself, also requires 'stdin' to be true.
                        Default is false.
                      type: boolean
                    volumeDevices:
                      description: volumeDevices is the list of block devices to be
                        used by the container.
                      items:
                        description: volumeDevice describes a mapping of a raw block
                          device within a container.
                        properties:
                          devicePath:
                            description: devicePath is the path inside of the container
                              that the device will be mapped to.
                            type: string
                          name:
                            description: name must match the name of a persistentVolumeClaim
                              in the pod
                            type: string
                        required:
                        - devicePath
                        - name
                        type: object
                      type: array
                      x-kubernetes-list-map-keys:
                      - devicePath
                      x-kubernetes-list-type: map
                    volumeMounts:
                      description: |-
                        Pod volumes to mount into the container's filesystem.
                        Cannot be updated.
                      items:
                        description: VolumeMount describes a mounting of a Volume
                          within a container.
                        properties:
                          mountPath:
                            description: |-
                              Path within the container at which the volume should be mounted.  Must
                              not contain ':'.
                            type: string
                          mountPropagation:
                            description: |-
                              mountPropagation determines how mounts are propagated from the host
                              to container and the other way around.
                              When not set, MountPropagationNone is used.
                              This field is beta in 1.10.
                              When RecursiveReadOnly is set to IfPossible or to Enabled, MountPropagation must be None or unspecified
                              (which defaults to None).
                            type: string
                          name:
                            description: This must match the Name of a Volume.
                            type: string
                          readOnly:
                            description: |-
                              Mounted read-only if true, read-write otherwise (false or unspecified).
                              Defaults to false.
                            type: boolean
                          recursiveReadOnly:
                            description: |-
                              RecursiveReadOnly specifies whether read-only mounts should be handled
                              recursively.

                              If ReadOnly is false, this field has no meaning and must be unspecified.

                              If ReadOnly is true, and this field is set to Disabled, the mount is not made
                              recursively read-only.  If this field is set to IfPossible, the mount is made
                              recursively read-only, if it is supported by the container runtime.  If this
                              field is set to Enabled, the mount is made recursively read-only if it is
                              supported by the container runtime, otherwise the pod will not be started and
                              an error will be generated to indicate the reason.

                              If this field is set to IfPossible or Enabled, MountPropagation must be set to
                              None (or be unspecified, which defaults to None).

                              If this field is not specified, it is treated as an equivalent of Disabled.
                            type: string
                          subPath:
                            description: |-
                              Path within the volume from which the container's volume should be mounted.
                              Defaults to "" (volume's root).
                            type: string
                          subPathExpr:
                            description: |-
                              Expanded path within the volume from which the container's volume should be mounted.
                              Behaves similarly to SubPath but environment variable references $(VAR_NAME) are expanded using the container's environment.
                              Defaults to "" (volume's root).
                              SubPathExpr and SubPath are mutually exclusive.
                            type: string
                        required:
                        - mountPath
                        - name
                        type: object
                      type: array
                      x-kubernetes-list-map-keys:
                      - mountPath
                      x-kubernetes-list-type: map
                    workingDir:
                      description: |-
                        Container's working directory.
                        If not specified, the container runtime's default will be used, which
                        might be configured in the container image.
                        Cannot be updated.
                      type: string
                  required:
                  - name
                  type: object
                type: array
              enforcedNamespaceLabel:
                description: |-
                  EnforcedNamespaceLabel enforces adding a namespace label of origin for each alert
                  and metric that is user created. The label value will always be the namespace of the object that is
                  being created.
                type: string
              evaluationInterval:
                default: 15s
                description: Interval between consecutive evaluations.
                pattern: ^(0|(([0-9]+)y)?(([0-9]+)w)?(([0-9]+)d)?(([0-9]+)h)?(([0-9]+)m)?(([0-9]+)s)?(([0-9]+)ms)?)$
                type: string
              excludedFromEnforcement:
                description: |-
                  List of references to PrometheusRule objects
                  to be excluded from enforcing a namespace label of origin.
                  Applies only if enforcedNamespaceLabel set to true.
                items:
                  description: ObjectReference references a PodMonitor, ServiceMonitor,
                    Probe or PrometheusRule object.
                  properties:
                    group:
                      default: monitoring.coreos.com
                      description: Group of the referent. When not specified, it defaults
                        to `monitoring.coreos.com`
                      enum:
                      - monitoring.coreos.com
                      type: string
                    name:
                      description: Name of the referent. When not set, all resources
                        in the namespace are matched.
                      type: string
                    namespace:
                      description: |-
                        Namespace of the referent.
                        More info: https://kubernetes.io/docs/concepts/overview/working-with-objects/namespaces/
                      minLength: 1
                      type: string
                    resource:
                      description: Resource of the referent.
                      enum:
                      - prometheusrules
                      - servicemonitors
                      - podmonitors
                      - probes
                      - scrapeconfigs
                      type: string
                  required:
                  - namespace
                  - resource
                  type: object
                type: array
              externalPrefix:
                description: |-
                  The external URL the Thanos Ruler instances will be available under. This is
                  necessary to generate correct URLs. This is necessary if Thanos Ruler is not
                  served from root of a DNS name.
                type: string
              grpcServerTlsConfig:
                description: |-
                  GRPCServerTLSConfig configures the gRPC server from which Thanos Querier reads
                  recorded rule data.
                  Note: Currently only the CAFile, CertFile, and KeyFile fields are supported.
                  Maps to the '--grpc-server-tls-*' CLI args.
                properties:
                  ca:
                    description: Certificate authority used when verifying server
                      certificates.
                    properties:
                      configMap:
                        description: ConfigMap containing data to use for the targets.
                        properties:
                          key:
                            description: The key to select.
                            type: string
                          name:
                            default: ""
                            description: |-
                              Name of the referent.
                              This field is effectively required, but due to backwards compatibility is
                              allowed to be empty. Instances of this type with an empty value here are
                              almost certainly wrong.
                              More info: https://kubernetes.io/docs/concepts/overview/working-with-objects/names/#names
                            type: string
                          optional:
                            description: Specify whether the ConfigMap or its key
                              must be defined
                            type: boolean
                        required:
                        - key
                        type: object
                        x-kubernetes-map-type: atomic
                      secret:
                        description: Secret containing data to use for the targets.
                        properties:
                          key:
                            description: The key of the secret to select from.  Must
                              be a valid secret key.
                            type: string
                          name:
                            default: ""
                            description: |-
                              Name of the referent.
                              This field is effectively required, but due to backwards compatibility is
                              allowed to be empty. Instances of this type with an empty value here are
                              almost certainly wrong.
                              More info: https://kubernetes.io/docs/concepts/overview/working-with-objects/names/#names
                            type: string
                          optional:
                            description: Specify whether the Secret or its key must
                              be defined
                            type: boolean
                        required:
                        - key
                        type: object
                        x-kubernetes-map-type: atomic
                    type: object
                  caFile:
                    description: Path to the CA cert in the Prometheus container to
                      use for the targets.
                    type: string
                  cert:
                    description: Client certificate to present when doing client-authentication.
                    properties:
                      configMap:
                        description: ConfigMap containing data to use for the targets.
                        properties:
                          key:
                            description: The key to select.
                            type: string
                          name:
                            default: ""
                            description: |-
                              Name of the referent.
                              This field is effectively required, but due to backwards compatibility is
                              allowed to be empty. Instances of this type with an empty value here are
                              almost certainly wrong.
                              More info: https://kubernetes.io/docs/concepts/overview/working-with-objects/names/#names
                            type: string
                          optional:
                            description: Specify whether the ConfigMap or its key
                              must be defined
                            type: boolean
                        required:
                        - key
                        type: object
                        x-kubernetes-map-type: atomic
                      secret:
                        description: Secret containing data to use for the targets.
                        properties:
                          key:
                            description: The key of the secret to select from.  Must
                              be a valid secret key.
                            type: string
                          name:
                            default: ""
                            description: |-
                              Name of the referent.
                              This field is effectively required, but due to backwards compatibility is
                              allowed to be empty. Instances of this type with an empty value here are
                              almost certainly wrong.
                              More info: https://kubernetes.io/docs/concepts/overview/working-with-objects/names/#names
                            type: string
                          optional:
                            description: Specify whether the Secret or its key must
                              be defined
                            type: boolean
                        required:
                        - key
                        type: object
                        x-kubernetes-map-type: atomic
                    type: object
                  certFile:
                    description: Path to the client cert file in the Prometheus container
                      for the targets.
                    type: string
                  insecureSkipVerify:
                    description: Disable target certificate validation.
                    type: boolean
                  keyFile:
                    description: Path to the client key file in the Prometheus container
                      for the targets.
                    type: string
                  keySecret:
                    description: Secret containing the client key file for the targets.
                    properties:
                      key:
                        description: The key of the secret to select from.  Must be
                          a valid secret key.
                        type: string
                      name:
                        default: ""
                        description: |-
                          Name of the referent.
                          This field is effectively required, but due to backwards compatibility is
                          allowed to be empty. Instances of this type with an empty value here are
                          almost certainly wrong.
                          More info: https://kubernetes.io/docs/concepts/overview/working-with-objects/names/#names
                        type: string
                      optional:
                        description: Specify whether the Secret or its key must be
                          defined
                        type: boolean
                    required:
                    - key
                    type: object
                    x-kubernetes-map-type: atomic
                  maxVersion:
                    description: |-
                      Maximum acceptable TLS version.

                      It requires Prometheus >= v2.41.0.
                    enum:
                    - TLS10
                    - TLS11
                    - TLS12
                    - TLS13
                    type: string
                  minVersion:
                    description: |-
                      Minimum acceptable TLS version.

                      It requires Prometheus >= v2.35.0.
                    enum:
                    - TLS10
                    - TLS11
                    - TLS12
                    - TLS13
                    type: string
                  serverName:
                    description: Used to verify the hostname for the targets.
                    type: string
                type: object
              hostAliases:
                description: Pods' hostAliases configuration
                items:
                  description: |-
                    HostAlias holds the mapping between IP and hostnames that will be injected as an entry in the
                    pod's hosts file.
                  properties:
                    hostnames:
                      description: Hostnames for the above IP address.
                      items:
                        type: string
                      type: array
                    ip:
                      description: IP address of the host file entry.
                      type: string
                  required:
                  - hostnames
                  - ip
                  type: object
                type: array
                x-kubernetes-list-map-keys:
                - ip
                x-kubernetes-list-type: map
              image:
                description: Thanos container image URL.
                type: string
              imagePullPolicy:
                description: |-
                  Image pull policy for the 'thanos', 'init-config-reloader' and 'config-reloader' containers.
                  See https://kubernetes.io/docs/concepts/containers/images/#image-pull-policy for more details.
                enum:
                - ""
                - Always
                - Never
                - IfNotPresent
                type: string
              imagePullSecrets:
                description: |-
                  An optional list of references to secrets in the same namespace
                  to use for pulling thanos images from registries
                  see http://kubernetes.io/docs/user-guide/images#specifying-imagepullsecrets-on-a-pod
                items:
                  description: |-
                    LocalObjectReference contains enough information to let you locate the
                    referenced object inside the same namespace.
                  properties:
                    name:
                      default: ""
                      description: |-
                        Name of the referent.
                        This field is effectively required, but due to backwards compatibility is
                        allowed to be empty. Instances of this type with an empty value here are
                        almost certainly wrong.
                        More info: https://kubernetes.io/docs/concepts/overview/working-with-objects/names/#names
                      type: string
                  type: object
                  x-kubernetes-map-type: atomic
                type: array
              initContainers:
                description: |-
                  InitContainers allows adding initContainers to the pod definition. Those can be used to e.g.
                  fetch secrets for injection into the ThanosRuler configuration from external sources. Any
                  errors during the execution of an initContainer will lead to a restart of the Pod.
                  More info: https://kubernetes.io/docs/concepts/workloads/pods/init-containers/
                  Using initContainers for any use case other then secret fetching is entirely outside the scope
                  of what the maintainers will support and by doing so, you accept that this behaviour may break
                  at any time without notice.
                items:
                  description: A single application container that you want to run
                    within a pod.
                  properties:
                    args:
                      description: |-
                        Arguments to the entrypoint.
                        The container image's CMD is used if this is not provided.
                        Variable references $(VAR_NAME) are expanded using the container's environment. If a variable
                        cannot be resolved, the reference in the input string will be unchanged. Double $$ are reduced
                        to a single $, which allows for escaping the $(VAR_NAME) syntax: i.e. "$$(VAR_NAME)" will
                        produce the string literal "$(VAR_NAME)". Escaped references will never be expanded, regardless
                        of whether the variable exists or not. Cannot be updated.
                        More info: https://kubernetes.io/docs/tasks/inject-data-application/define-command-argument-container/#running-a-command-in-a-shell
                      items:
                        type: string
                      type: array
                      x-kubernetes-list-type: atomic
                    command:
                      description: |-
                        Entrypoint array. Not executed within a shell.
                        The container image's ENTRYPOINT is used if this is not provided.
                        Variable references $(VAR_NAME) are expanded using the container's environment. If a variable
                        cannot be resolved, the reference in the input string will be unchanged. Double $$ are reduced
                        to a single $, which allows for escaping the $(VAR_NAME) syntax: i.e. "$$(VAR_NAME)" will
                        produce the string literal "$(VAR_NAME)". Escaped references will never be expanded, regardless
                        of whether the variable exists or not. Cannot be updated.
                        More info: https://kubernetes.io/docs/tasks/inject-data-application/define-command-argument-container/#running-a-command-in-a-shell
                      items:
                        type: string
                      type: array
                      x-kubernetes-list-type: atomic
                    env:
                      description: |-
                        List of environment variables to set in the container.
                        Cannot be updated.
                      items:
                        description: EnvVar represents an environment variable present
                          in a Container.
                        properties:
                          name:
                            description: Name of the environment variable. Must be
                              a C_IDENTIFIER.
                            type: string
                          value:
                            description: |-
                              Variable references $(VAR_NAME) are expanded
                              using the previously defined environment variables in the container and
                              any service environment variables. If a variable cannot be resolved,
                              the reference in the input string will be unchanged. Double $$ are reduced
                              to a single $, which allows for escaping the $(VAR_NAME) syntax: i.e.
                              "$$(VAR_NAME)" will produce the string literal "$(VAR_NAME)".
                              Escaped references will never be expanded, regardless of whether the variable
                              exists or not.
                              Defaults to "".
                            type: string
                          valueFrom:
                            description: Source for the environment variable's value.
                              Cannot be used if value is not empty.
                            properties:
                              configMapKeyRef:
                                description: Selects a key of a ConfigMap.
                                properties:
                                  key:
                                    description: The key to select.
                                    type: string
                                  name:
                                    default: ""
                                    description: |-
                                      Name of the referent.
                                      This field is effectively required, but due to backwards compatibility is
                                      allowed to be empty. Instances of this type with an empty value here are
                                      almost certainly wrong.
                                      More info: https://kubernetes.io/docs/concepts/overview/working-with-objects/names/#names
                                    type: string
                                  optional:
                                    description: Specify whether the ConfigMap or
                                      its key must be defined
                                    type: boolean
                                required:
                                - key
                                type: object
                                x-kubernetes-map-type: atomic
                              fieldRef:
                                description: |-
                                  Selects a field of the pod: supports metadata.name, metadata.namespace, `metadata.labels['<KEY>']`, `metadata.annotations['<KEY>']`,
                                  spec.nodeName, spec.serviceAccountName, status.hostIP, status.podIP, status.podIPs.
                                properties:
                                  apiVersion:
                                    description: Version of the schema the FieldPath
                                      is written in terms of, defaults to "v1".
                                    type: string
                                  fieldPath:
                                    description: Path of the field to select in the
                                      specified API version.
                                    type: string
                                required:
                                - fieldPath
                                type: object
                                x-kubernetes-map-type: atomic
                              resourceFieldRef:
                                description: |-
                                  Selects a resource of the container: only resources limits and requests
                                  (limits.cpu, limits.memory, limits.ephemeral-storage, requests.cpu, requests.memory and requests.ephemeral-storage) are currently supported.
                                properties:
                                  containerName:
                                    description: 'Container name: required for volumes,
                                      optional for env vars'
                                    type: string
                                  divisor:
                                    anyOf:
                                    - type: integer
                                    - type: string
                                    description: Specifies the output format of the
                                      exposed resources, defaults to "1"
                                    pattern: ^(\+|-)?(([0-9]+(\.[0-9]*)?)|(\.[0-9]+))(([KMGTPE]i)|[numkMGTPE]|([eE](\+|-)?(([0-9]+(\.[0-9]*)?)|(\.[0-9]+))))?$
                                    x-kubernetes-int-or-string: true
                                  resource:
                                    description: 'Required: resource to select'
                                    type: string
                                required:
                                - resource
                                type: object
                                x-kubernetes-map-type: atomic
                              secretKeyRef:
                                description: Selects a key of a secret in the pod's
                                  namespace
                                properties:
                                  key:
                                    description: The key of the secret to select from.  Must
                                      be a valid secret key.
                                    type: string
                                  name:
                                    default: ""
                                    description: |-
                                      Name of the referent.
                                      This field is effectively required, but due to backwards compatibility is
                                      allowed to be empty. Instances of this type with an empty value here are
                                      almost certainly wrong.
                                      More info: https://kubernetes.io/docs/concepts/overview/working-with-objects/names/#names
                                    type: string
                                  optional:
                                    description: Specify whether the Secret or its
                                      key must be defined
                                    type: boolean
                                required:
                                - key
                                type: object
                                x-kubernetes-map-type: atomic
                            type: object
                        required:
                        - name
                        type: object
                      type: array
                      x-kubernetes-list-map-keys:
                      - name
                      x-kubernetes-list-type: map
                    envFrom:
                      description: |-
                        List of sources to populate environment variables in the container.
                        The keys defined within a source must be a C_IDENTIFIER. All invalid keys
                        will be reported as an event when the container is starting. When a key exists in multiple
                        sources, the value associated with the last source will take precedence.
                        Values defined by an Env with a duplicate key will take precedence.
                        Cannot be updated.
                      items:
                        description: EnvFromSource represents the source of a set
                          of ConfigMaps
                        properties:
                          configMapRef:
                            description: The ConfigMap to select from
                            properties:
                              name:
                                default: ""
                                description: |-
                                  Name of the referent.
                                  This field is effectively required, but due to backwards compatibility is
                                  allowed to be empty. Instances of this type with an empty value here are
                                  almost certainly wrong.
                                  More info: https://kubernetes.io/docs/concepts/overview/working-with-objects/names/#names
                                type: string
                              optional:
                                description: Specify whether the ConfigMap must be
                                  defined
                                type: boolean
                            type: object
                            x-kubernetes-map-type: atomic
                          prefix:
                            description: An optional identifier to prepend to each
                              key in the ConfigMap. Must be a C_IDENTIFIER.
                            type: string
                          secretRef:
                            description: The Secret to select from
                            properties:
                              name:
                                default: ""
                                description: |-
                                  Name of the referent.
                                  This field is effectively required, but due to backwards compatibility is
                                  allowed to be empty. Instances of this type with an empty value here are
                                  almost certainly wrong.
                                  More info: https://kubernetes.io/docs/concepts/overview/working-with-objects/names/#names
                                type: string
                              optional:
                                description: Specify whether the Secret must be defined
                                type: boolean
                            type: object
                            x-kubernetes-map-type: atomic
                        type: object
                      type: array
                      x-kubernetes-list-type: atomic
                    image:
                      description: |-
                        Container image name.
                        More info: https://kubernetes.io/docs/concepts/containers/images
                        This field is optional to allow higher level config management to default or override
                        container images in workload controllers like Deployments and StatefulSets.
                      type: string
                    imagePullPolicy:
                      description: |-
                        Image pull policy.
                        One of Always, Never, IfNotPresent.
                        Defaults to Always if :latest tag is specified, or IfNotPresent otherwise.
                        Cannot be updated.
                        More info: https://kubernetes.io/docs/concepts/containers/images#updating-images
                      type: string
                    lifecycle:
                      description: |-
                        Actions that the management system should take in response to container lifecycle events.
                        Cannot be updated.
                      properties:
                        postStart:
                          description: |-
                            PostStart is called immediately after a container is created. If the handler fails,
                            the container is terminated and restarted according to its restart policy.
                            Other management of the container blocks until the hook completes.
                            More info: https://kubernetes.io/docs/concepts/containers/container-lifecycle-hooks/#container-hooks
                          properties:
                            exec:
                              description: Exec specifies the action to take.
                              properties:
                                command:
                                  description: |-
                                    Command is the command line to execute inside the container, the working directory for the
                                    command  is root ('/') in the container's filesystem. The command is simply exec'd, it is
                                    not run inside a shell, so traditional shell instructions ('|', etc) won't work. To use
                                    a shell, you need to explicitly call out to that shell.
                                    Exit status of 0 is treated as live/healthy and non-zero is unhealthy.
                                  items:
                                    type: string
                                  type: array
                                  x-kubernetes-list-type: atomic
                              type: object
                            httpGet:
                              description: HTTPGet specifies the http request to perform.
                              properties:
                                host:
                                  description: |-
                                    Host name to connect to, defaults to the pod IP. You probably want to set
                                    "Host" in httpHeaders instead.
                                  type: string
                                httpHeaders:
                                  description: Custom headers to set in the request.
                                    HTTP allows repeated headers.
                                  items:
                                    description: HTTPHeader describes a custom header
                                      to be used in HTTP probes
                                    properties:
                                      name:
                                        description: |-
                                          The header field name.
                                          This will be canonicalized upon output, so case-variant names will be understood as the same header.
                                        type: string
                                      value:
                                        description: The header field value
                                        type: string
                                    required:
                                    - name
                                    - value
                                    type: object
                                  type: array
                                  x-kubernetes-list-type: atomic
                                path:
                                  description: Path to access on the HTTP server.
                                  type: string
                                port:
                                  anyOf:
                                  - type: integer
                                  - type: string
                                  description: |-
                                    Name or number of the port to access on the container.
                                    Number must be in the range 1 to 65535.
                                    Name must be an IANA_SVC_NAME.
                                  x-kubernetes-int-or-string: true
                                scheme:
                                  description: |-
                                    Scheme to use for connecting to the host.
                                    Defaults to HTTP.
                                  type: string
                              required:
                              - port
                              type: object
                            sleep:
                              description: Sleep represents the duration that the
                                container should sleep before being terminated.
                              properties:
                                seconds:
                                  description: Seconds is the number of seconds to
                                    sleep.
                                  format: int64
                                  type: integer
                              required:
                              - seconds
                              type: object
                            tcpSocket:
                              description: |-
                                Deprecated. TCPSocket is NOT supported as a LifecycleHandler and kept
                                for the backward compatibility. There are no validation of this field and
                                lifecycle hooks will fail in runtime when tcp handler is specified.
                              properties:
                                host:
                                  description: 'Optional: Host name to connect to,
                                    defaults to the pod IP.'
                                  type: string
                                port:
                                  anyOf:
                                  - type: integer
                                  - type: string
                                  description: |-
                                    Number or name of the port to access on the container.
                                    Number must be in the range 1 to 65535.
                                    Name must be an IANA_SVC_NAME.
                                  x-kubernetes-int-or-string: true
                              required:
                              - port
                              type: object
                          type: object
                        preStop:
                          description: |-
                            PreStop is called immediately before a container is terminated due to an
                            API request or management event such as liveness/startup probe failure,
                            preemption, resource contention, etc. The handler is not called if the
                            container crashes or exits. The Pod's termination grace period countdown begins before the
                            PreStop hook is executed. Regardless of the outcome of the handler, the
                            container will eventually terminate within the Pod's termination grace
                            period (unless delayed by finalizers). Other management of the container blocks until the hook completes
                            or until the termination grace period is reached.
                            More info: https://kubernetes.io/docs/concepts/containers/container-lifecycle-hooks/#container-hooks
                          properties:
                            exec:
                              description: Exec specifies the action to take.
                              properties:
                                command:
                                  description: |-
                                    Command is the command line to execute inside the container, the working directory for the
                                    command  is root ('/') in the container's filesystem. The command is simply exec'd, it is
                                    not run inside a shell, so traditional shell instructions ('|', etc) won't work. To use
                                    a shell, you need to explicitly call out to that shell.
                                    Exit status of 0 is treated as live/healthy and non-zero is unhealthy.
                                  items:
                                    type: string
                                  type: array
                                  x-kubernetes-list-type: atomic
                              type: object
                            httpGet:
                              description: HTTPGet specifies the http request to perform.
                              properties:
                                host:
                                  description: |-
                                    Host name to connect to, defaults to the pod IP. You probably want to set
                                    "Host" in httpHeaders instead.
                                  type: string
                                httpHeaders:
                                  description: Custom headers to set in the request.
                                    HTTP allows repeated headers.
                                  items:
                                    description: HTTPHeader describes a custom header
                                      to be used in HTTP probes
                                    properties:
                                      name:
                                        description: |-
                                          The header field name.
                                          This will be canonicalized upon output, so case-variant names will be understood as the same header.
                                        type: string
                                      value:
                                        description: The header field value
                                        type: string
                                    required:
                                    - name
                                    - value
                                    type: object
                                  type: array
                                  x-kubernetes-list-type: atomic
                                path:
                                  description: Path to access on the HTTP server.
                                  type: string
                                port:
                                  anyOf:
                                  - type: integer
                                  - type: string
                                  description: |-
                                    Name or number of the port to access on the container.
                                    Number must be in the range 1 to 65535.
                                    Name must be an IANA_SVC_NAME.
                                  x-kubernetes-int-or-string: true
                                scheme:
                                  description: |-
                                    Scheme to use for connecting to the host.
                                    Defaults to HTTP.
                                  type: string
                              required:
                              - port
                              type: object
                            sleep:
                              description: Sleep represents the duration that the
                                container should sleep before being terminated.
                              properties:
                                seconds:
                                  description: Seconds is the number of seconds to
                                    sleep.
                                  format: int64
                                  type: integer
                              required:
                              - seconds
                              type: object
                            tcpSocket:
                              description: |-
                                Deprecated. TCPSocket is NOT supported as a LifecycleHandler and kept
                                for the backward compatibility. There are no validation of this field and
                                lifecycle hooks will fail in runtime when tcp handler is specified.
                              properties:
                                host:
                                  description: 'Optional: Host name to connect to,
                                    defaults to the pod IP.'
                                  type: string
                                port:
                                  anyOf:
                                  - type: integer
                                  - type: string
                                  description: |-
                                    Number or name of the port to access on the container.
                                    Number must be in the range 1 to 65535.
                                    Name must be an IANA_SVC_NAME.
                                  x-kubernetes-int-or-string: true
                              required:
                              - port
                              type: object
                          type: object
                      type: object
                    livenessProbe:
                      description: |-
                        Periodic probe of container liveness.
                        Container will be restarted if the probe fails.
                        Cannot be updated.
                        More info: https://kubernetes.io/docs/concepts/workloads/pods/pod-lifecycle#container-probes
                      properties:
                        exec:
                          description: Exec specifies the action to take.
                          properties:
                            command:
                              description: |-
                                Command is the command line to execute inside the container, the working directory for the
                                command  is root ('/') in the container's filesystem. The command is simply exec'd, it is
                                not run inside a shell, so traditional shell instructions ('|', etc) won't work. To use
                                a shell, you need to explicitly call out to that shell.
                                Exit status of 0 is treated as live/healthy and non-zero is unhealthy.
                              items:
                                type: string
                              type: array
                              x-kubernetes-list-type: atomic
                          type: object
                        failureThreshold:
                          description: |-
                            Minimum consecutive failures for the probe to be considered failed after having succeeded.
                            Defaults to 3. Minimum value is 1.
                          format: int32
                          type: integer
                        grpc:
                          description: GRPC specifies an action involving a GRPC port.
                          properties:
                            port:
                              description: Port number of the gRPC service. Number
                                must be in the range 1 to 65535.
                              format: int32
                              type: integer
                            service:
                              default: ""
                              description: |-
                                Service is the name of the service to place in the gRPC HealthCheckRequest
                                (see https://github.com/grpc/grpc/blob/master/doc/health-checking.md).

                                If this is not specified, the default behavior is defined by gRPC.
                              type: string
                          required:
                          - port
                          type: object
                        httpGet:
                          description: HTTPGet specifies the http request to perform.
                          properties:
                            host:
                              description: |-
                                Host name to connect to, defaults to the pod IP. You probably want to set
                                "Host" in httpHeaders instead.
                              type: string
                            httpHeaders:
                              description: Custom headers to set in the request. HTTP
                                allows repeated headers.
                              items:
                                description: HTTPHeader describes a custom header
                                  to be used in HTTP probes
                                properties:
                                  name:
                                    description: |-
                                      The header field name.
                                      This will be canonicalized upon output, so case-variant names will be understood as the same header.
                                    type: string
                                  value:
                                    description: The header field value
                                    type: string
                                required:
                                - name
                                - value
                                type: object
                              type: array
                              x-kubernetes-list-type: atomic
                            path:
                              description: Path to access on the HTTP server.
                              type: string
                            port:
                              anyOf:
                              - type: integer
                              - type: string
                              description: |-
                                Name or number of the port to access on the container.
                                Number must be in the range 1 to 65535.
                                Name must be an IANA_SVC_NAME.
                              x-kubernetes-int-or-string: true
                            scheme:
                              description: |-
                                Scheme to use for connecting to the host.
                                Defaults to HTTP.
                              type: string
                          required:
                          - port
                          type: object
                        initialDelaySeconds:
                          description: |-
                            Number of seconds after the container has started before liveness probes are initiated.
                            More info: https://kubernetes.io/docs/concepts/workloads/pods/pod-lifecycle#container-probes
                          format: int32
                          type: integer
                        periodSeconds:
                          description: |-
                            How often (in seconds) to perform the probe.
                            Default to 10 seconds. Minimum value is 1.
                          format: int32
                          type: integer
                        successThreshold:
                          description: |-
                            Minimum consecutive successes for the probe to be considered successful after having failed.
                            Defaults to 1. Must be 1 for liveness and startup. Minimum value is 1.
                          format: int32
                          type: integer
                        tcpSocket:
                          description: TCPSocket specifies an action involving a TCP
                            port.
                          properties:
                            host:
                              description: 'Optional: Host name to connect to, defaults
                                to the pod IP.'
                              type: string
                            port:
                              anyOf:
                              - type: integer
                              - type: string
                              description: |-
                                Number or name of the port to access on the container.
                                Number must be in the range 1 to 65535.
                                Name must be an IANA_SVC_NAME.
                              x-kubernetes-int-or-string: true
                          required:
                          - port
                          type: object
                        terminationGracePeriodSeconds:
                          description: |-
                            Optional duration in seconds the pod needs to terminate gracefully upon probe failure.
                            The grace period is the duration in seconds after the processes running in the pod are sent
                            a termination signal and the time when the processes are forcibly halted with a kill signal.
                            Set this value longer than the expected cleanup time for your process.
                            If this value is nil, the pod's terminationGracePeriodSeconds will be used. Otherwise, this
                            value overrides the value provided by the pod spec.
                            Value must be non-negative integer. The value zero indicates stop immediately via
                            the kill signal (no opportunity to shut down).
                            This is a beta field and requires enabling ProbeTerminationGracePeriod feature gate.
                            Minimum value is 1. spec.terminationGracePeriodSeconds is used if unset.
                          format: int64
                          type: integer
                        timeoutSeconds:
                          description: |-
                            Number of seconds after which the probe times out.
                            Defaults to 1 second. Minimum value is 1.
                            More info: https://kubernetes.io/docs/concepts/workloads/pods/pod-lifecycle#container-probes
                          format: int32
                          type: integer
                      type: object
                    name:
                      description: |-
                        Name of the container specified as a DNS_LABEL.
                        Each container in a pod must have a unique name (DNS_LABEL).
                        Cannot be updated.
                      type: string
                    ports:
                      description: |-
                        List of ports to expose from the container. Not specifying a port here
                        DOES NOT prevent that port from being exposed. Any port which is
                        listening on the default "0.0.0.0" address inside a container will be
                        accessible from the network.
                        Modifying this array with strategic merge patch may corrupt the data.
                        For more information See https://github.com/kubernetes/kubernetes/issues/108255.
                        Cannot be updated.
                      items:
                        description: ContainerPort represents a network port in a
                          single container.
                        properties:
                          containerPort:
                            description: |-
                              Number of port to expose on the pod's IP address.
                              This must be a valid port number, 0 < x < 65536.
                            format: int32
                            type: integer
                          hostIP:
                            description: What host IP to bind the external port to.
                            type: string
                          hostPort:
                            description: |-
                              Number of port to expose on the host.
                              If specified, this must be a valid port number, 0 < x < 65536.
                              If HostNetwork is specified, this must match ContainerPort.
                              Most containers do not need this.
                            format: int32
                            type: integer
                          name:
                            description: |-
                              If specified, this must be an IANA_SVC_NAME and unique within the pod. Each
                              named port in a pod must have a unique name. Name for the port that can be
                              referred to by services.
                            type: string
                          protocol:
                            default: TCP
                            description: |-
                              Protocol for port. Must be UDP, TCP, or SCTP.
                              Defaults to "TCP".
                            type: string
                        required:
                        - containerPort
                        type: object
                      type: array
                      x-kubernetes-list-map-keys:
                      - containerPort
                      - protocol
                      x-kubernetes-list-type: map
                    readinessProbe:
                      description: |-
                        Periodic probe of container service readiness.
                        Container will be removed from service endpoints if the probe fails.
                        Cannot be updated.
                        More info: https://kubernetes.io/docs/concepts/workloads/pods/pod-lifecycle#container-probes
                      properties:
                        exec:
                          description: Exec specifies the action to take.
                          properties:
                            command:
                              description: |-
                                Command is the command line to execute inside the container, the working directory for the
                                command  is root ('/') in the container's filesystem. The command is simply exec'd, it is
                                not run inside a shell, so traditional shell instructions ('|', etc) won't work. To use
                                a shell, you need to explicitly call out to that shell.
                                Exit status of 0 is treated as live/healthy and non-zero is unhealthy.
                              items:
                                type: string
                              type: array
                              x-kubernetes-list-type: atomic
                          type: object
                        failureThreshold:
                          description: |-
                            Minimum consecutive failures for the probe to be considered failed after having succeeded.
                            Defaults to 3. Minimum value is 1.
                          format: int32
                          type: integer
                        grpc:
                          description: GRPC specifies an action involving a GRPC port.
                          properties:
                            port:
                              description: Port number of the gRPC service. Number
                                must be in the range 1 to 65535.
                              format: int32
                              type: integer
                            service:
                              default: ""
                              description: |-
                                Service is the name of the service to place in the gRPC HealthCheckRequest
                                (see https://github.com/grpc/grpc/blob/master/doc/health-checking.md).

                                If this is not specified, the default behavior is defined by gRPC.
                              type: string
                          required:
                          - port
                          type: object
                        httpGet:
                          description: HTTPGet specifies the http request to perform.
                          properties:
                            host:
                              description: |-
                                Host name to connect to, defaults to the pod IP. You probably want to set
                                "Host" in httpHeaders instead.
                              type: string
                            httpHeaders:
                              description: Custom headers to set in the request. HTTP
                                allows repeated headers.
                              items:
                                description: HTTPHeader describes a custom header
                                  to be used in HTTP probes
                                properties:
                                  name:
                                    description: |-
                                      The header field name.
                                      This will be canonicalized upon output, so case-variant names will be understood as the same header.
                                    type: string
                                  value:
                                    description: The header field value
                                    type: string
                                required:
                                - name
                                - value
                                type: object
                              type: array
                              x-kubernetes-list-type: atomic
                            path:
                              description: Path to access on the HTTP server.
                              type: string
                            port:
                              anyOf:
                              - type: integer
                              - type: string
                              description: |-
                                Name or number of the port to access on the container.
                                Number must be in the range 1 to 65535.
                                Name must be an IANA_SVC_NAME.
                              x-kubernetes-int-or-string: true
                            scheme:
                              description: |-
                                Scheme to use for connecting to the host.
                                Defaults to HTTP.
                              type: string
                          required:
                          - port
                          type: object
                        initialDelaySeconds:
                          description: |-
                            Number of seconds after the container has started before liveness probes are initiated.
                            More info: https://kubernetes.io/docs/concepts/workloads/pods/pod-lifecycle#container-probes
                          format: int32
                          type: integer
                        periodSeconds:
                          description: |-
                            How often (in seconds) to perform the probe.
                            Default to 10 seconds. Minimum value is 1.
                          format: int32
                          type: integer
                        successThreshold:
                          description: |-
                            Minimum consecutive successes for the probe to be considered successful after having failed.
                            Defaults to 1. Must be 1 for liveness and startup. Minimum value is 1.
                          format: int32
                          type: integer
                        tcpSocket:
                          description: TCPSocket specifies an action involving a TCP
                            port.
                          properties:
                            host:
                              description: 'Optional: Host name to connect to, defaults
                                to the pod IP.'
                              type: string
                            port:
                              anyOf:
                              - type: integer
                              - type: string
                              description: |-
                                Number or name of the port to access on the container.
                                Number must be in the range 1 to 65535.
                                Name must be an IANA_SVC_NAME.
                              x-kubernetes-int-or-string: true
                          required:
                          - port
                          type: object
                        terminationGracePeriodSeconds:
                          description: |-
                            Optional duration in seconds the pod needs to terminate gracefully upon probe failure.
                            The grace period is the duration in seconds after the processes running in the pod are sent
                            a termination signal and the time when the processes are forcibly halted with a kill signal.
                            Set this value longer than the expected cleanup time for your process.
                            If this value is nil, the pod's terminationGracePeriodSeconds will be used. Otherwise, this
                            value overrides the value provided by the pod spec.
                            Value must be non-negative integer. The value zero indicates stop immediately via
                            the kill signal (no opportunity to shut down).
                            This is a beta field and requires enabling ProbeTerminationGracePeriod feature gate.
                            Minimum value is 1. spec.terminationGracePeriodSeconds is used if unset.
                          format: int64
                          type: integer
                        timeoutSeconds:
                          description: |-
                            Number of seconds after which the probe times out.
                            Defaults to 1 second. Minimum value is 1.
                            More info: https://kubernetes.io/docs/concepts/workloads/pods/pod-lifecycle#container-probes
                          format: int32
                          type: integer
                      type: object
                    resizePolicy:
                      description: Resources resize policy for the container.
                      items:
                        description: ContainerResizePolicy represents resource resize
                          policy for the container.
                        properties:
                          resourceName:
                            description: |-
                              Name of the resource to which this resource resize policy applies.
                              Supported values: cpu, memory.
                            type: string
                          restartPolicy:
                            description: |-
                              Restart policy to apply when specified resource is resized.
                              If not specified, it defaults to NotRequired.
                            type: string
                        required:
                        - resourceName
                        - restartPolicy
                        type: object
                      type: array
                      x-kubernetes-list-type: atomic
                    resources:
                      description: |-
                        Compute Resources required by this container.
                        Cannot be updated.
                        More info: https://kubernetes.io/docs/concepts/configuration/manage-resources-containers/
                      properties:
                        claims:
                          description: |-
                            Claims lists the names of resources, defined in spec.resourceClaims,
                            that are used by this container.

                            This is an alpha field and requires enabling the
                            DynamicResourceAllocation feature gate.

                            This field is immutable. It can only be set for containers.
                          items:
                            description: ResourceClaim references one entry in PodSpec.ResourceClaims.
                            properties:
                              name:
                                description: |-
                                  Name must match the name of one entry in pod.spec.resourceClaims of
                                  the Pod where this field is used. It makes that resource available
                                  inside a container.
                                type: string
                              request:
                                description: |-
                                  Request is the name chosen for a request in the referenced claim.
                                  If empty, everything from the claim is made available, otherwise
                                  only the result of this request.
                                type: string
                            required:
                            - name
                            type: object
                          type: array
                          x-kubernetes-list-map-keys:
                          - name
                          x-kubernetes-list-type: map
                        limits:
                          additionalProperties:
                            anyOf:
                            - type: integer
                            - type: string
                            pattern: ^(\+|-)?(([0-9]+(\.[0-9]*)?)|(\.[0-9]+))(([KMGTPE]i)|[numkMGTPE]|([eE](\+|-)?(([0-9]+(\.[0-9]*)?)|(\.[0-9]+))))?$
                            x-kubernetes-int-or-string: true
                          description: |-
                            Limits describes the maximum amount of compute resources allowed.
                            More info: https://kubernetes.io/docs/concepts/configuration/manage-resources-containers/
                          type: object
                        requests:
                          additionalProperties:
                            anyOf:
                            - type: integer
                            - type: string
                            pattern: ^(\+|-)?(([0-9]+(\.[0-9]*)?)|(\.[0-9]+))(([KMGTPE]i)|[numkMGTPE]|([eE](\+|-)?(([0-9]+(\.[0-9]*)?)|(\.[0-9]+))))?$
                            x-kubernetes-int-or-string: true
                          description: |-
                            Requests describes the minimum amount of compute resources required.
                            If Requests is omitted for a container, it defaults to Limits if that is explicitly specified,
                            otherwise to an implementation-defined value. Requests cannot exceed Limits.
                            More info: https://kubernetes.io/docs/concepts/configuration/manage-resources-containers/
                          type: object
                      type: object
                    restartPolicy:
                      description: |-
                        RestartPolicy defines the restart behavior of individual containers in a pod.
                        This field may only be set for init containers, and the only allowed value is "Always".
                        For non-init containers or when this field is not specified,
                        the restart behavior is defined by the Pod's restart policy and the container type.
                        Setting the RestartPolicy as "Always" for the init container will have the following effect:
                        this init container will be continually restarted on
                        exit until all regular containers have terminated. Once all regular
                        containers have completed, all init containers with restartPolicy "Always"
                        will be shut down. This lifecycle differs from normal init containers and
                        is often referred to as a "sidecar" container. Although this init
                        container still starts in the init container sequence, it does not wait
                        for the container to complete before proceeding to the next init
                        container. Instead, the next init container starts immediately after this
                        init container is started, or after any startupProbe has successfully
                        completed.
                      type: string
                    securityContext:
                      description: |-
                        SecurityContext defines the security options the container should be run with.
                        If set, the fields of SecurityContext override the equivalent fields of PodSecurityContext.
                        More info: https://kubernetes.io/docs/tasks/configure-pod-container/security-context/
                      properties:
                        allowPrivilegeEscalation:
                          description: |-
                            AllowPrivilegeEscalation controls whether a process can gain more
                            privileges than its parent process. This bool directly controls if
                            the no_new_privs flag will be set on the container process.
                            AllowPrivilegeEscalation is true always when the container is:
                            1) run as Privileged
                            2) has CAP_SYS_ADMIN
                            Note that this field cannot be set when spec.os.name is windows.
                          type: boolean
                        appArmorProfile:
                          description: |-
                            appArmorProfile is the AppArmor options to use by this container. If set, this profile
                            overrides the pod's appArmorProfile.
                            Note that this field cannot be set when spec.os.name is windows.
                          properties:
                            localhostProfile:
                              description: |-
                                localhostProfile indicates a profile loaded on the node that should be used.
                                The profile must be preconfigured on the node to work.
                                Must match the loaded name of the profile.
                                Must be set if and only if type is "Localhost".
                              type: string
                            type:
                              description: |-
                                type indicates which kind of AppArmor profile will be applied.
                                Valid options are:
                                  Localhost - a profile pre-loaded on the node.
                                  RuntimeDefault - the container runtime's default profile.
                                  Unconfined - no AppArmor enforcement.
                              type: string
                          required:
                          - type
                          type: object
                        capabilities:
                          description: |-
                            The capabilities to add/drop when running containers.
                            Defaults to the default set of capabilities granted by the container runtime.
                            Note that this field cannot be set when spec.os.name is windows.
                          properties:
                            add:
                              description: Added capabilities
                              items:
                                description: Capability represent POSIX capabilities
                                  type
                                type: string
                              type: array
                              x-kubernetes-list-type: atomic
                            drop:
                              description: Removed capabilities
                              items:
                                description: Capability represent POSIX capabilities
                                  type
                                type: string
                              type: array
                              x-kubernetes-list-type: atomic
                          type: object
                        privileged:
                          description: |-
                            Run container in privileged mode.
                            Processes in privileged containers are essentially equivalent to root on the host.
                            Defaults to false.
                            Note that this field cannot be set when spec.os.name is windows.
                          type: boolean
                        procMount:
                          description: |-
                            procMount denotes the type of proc mount to use for the containers.
                            The default value is Default which uses the container runtime defaults for
                            readonly paths and masked paths.
                            This requires the ProcMountType feature flag to be enabled.
                            Note that this field cannot be set when spec.os.name is windows.
                          type: string
                        readOnlyRootFilesystem:
                          description: |-
                            Whether this container has a read-only root filesystem.
                            Default is false.
                            Note that this field cannot be set when spec.os.name is windows.
                          type: boolean
                        runAsGroup:
                          description: |-
                            The GID to run the entrypoint of the container process.
                            Uses runtime default if unset.
                            May also be set in PodSecurityContext.  If set in both SecurityContext and
                            PodSecurityContext, the value specified in SecurityContext takes precedence.
                            Note that this field cannot be set when spec.os.name is windows.
                          format: int64
                          type: integer
                        runAsNonRoot:
                          description: |-
                            Indicates that the container must run as a non-root user.
                            If true, the Kubelet will validate the image at runtime to ensure that it
                            does not run as UID 0 (root) and fail to start the container if it does.
                            If unset or false, no such validation will be performed.
                            May also be set in PodSecurityContext.  If set in both SecurityContext and
                            PodSecurityContext, the value specified in SecurityContext takes precedence.
                          type: boolean
                        runAsUser:
                          description: |-
                            The UID to run the entrypoint of the container process.
                            Defaults to user specified in image metadata if unspecified.
                            May also be set in PodSecurityContext.  If set in both SecurityContext and
                            PodSecurityContext, the value specified in SecurityContext takes precedence.
                            Note that this field cannot be set when spec.os.name is windows.
                          format: int64
                          type: integer
                        seLinuxOptions:
                          description: |-
                            The SELinux context to be applied to the container.
                            If unspecified, the container runtime will allocate a random SELinux context for each
                            container.  May also be set in PodSecurityContext.  If set in both SecurityContext and
                            PodSecurityContext, the value specified in SecurityContext takes precedence.
                            Note that this field cannot be set when spec.os.name is windows.
                          properties:
                            level:
                              description: Level is SELinux level label that applies
                                to the container.
                              type: string
                            role:
                              description: Role is a SELinux role label that applies
                                to the container.
                              type: string
                            type:
                              description: Type is a SELinux type label that applies
                                to the container.
                              type: string
                            user:
                              description: User is a SELinux user label that applies
                                to the container.
                              type: string
                          type: object
                        seccompProfile:
                          description: |-
                            The seccomp options to use by this container. If seccomp options are
                            provided at both the pod & container level, the container options
                            override the pod options.
                            Note that this field cannot be set when spec.os.name is windows.
                          properties:
                            localhostProfile:
                              description: |-
                                localhostProfile indicates a profile defined in a file on the node should be used.
                                The profile must be preconfigured on the node to work.
                                Must be a descending path, relative to the kubelet's configured seccomp profile location.
                                Must be set if type is "Localhost". Must NOT be set for any other type.
                              type: string
                            type:
                              description: |-
                                type indicates which kind of seccomp profile will be applied.
                                Valid options are:

                                Localhost - a profile defined in a file on the node should be used.
                                RuntimeDefault - the container runtime default profile should be used.
                                Unconfined - no profile should be applied.
                              type: string
                          required:
                          - type
                          type: object
                        windowsOptions:
                          description: |-
                            The Windows specific settings applied to all containers.
                            If unspecified, the options from the PodSecurityContext will be used.
                            If set in both SecurityContext and PodSecurityContext, the value specified in SecurityContext takes precedence.
                            Note that this field cannot be set when spec.os.name is linux.
                          properties:
                            gmsaCredentialSpec:
                              description: |-
                                GMSACredentialSpec is where the GMSA admission webhook
                                (https://github.com/kubernetes-sigs/windows-gmsa) inlines the contents of the
                                GMSA credential spec named by the GMSACredentialSpecName field.
                              type: string
                            gmsaCredentialSpecName:
                              description: GMSACredentialSpecName is the name of the
                                GMSA credential spec to use.
                              type: string
                            hostProcess:
                              description: |-
                                HostProcess determines if a container should be run as a 'Host Process' container.
                                All of a Pod's containers must have the same effective HostProcess value
                                (it is not allowed to have a mix of HostProcess containers and non-HostProcess containers).
                                In addition, if HostProcess is true then HostNetwork must also be set to true.
                              type: boolean
                            runAsUserName:
                              description: |-
                                The UserName in Windows to run the entrypoint of the container process.
                                Defaults to the user specified in image metadata if unspecified.
                                May also be set in PodSecurityContext. If set in both SecurityContext and
                                PodSecurityContext, the value specified in SecurityContext takes precedence.
                              type: string
                          type: object
                      type: object
                    startupProbe:
                      description: |-
                        StartupProbe indicates that the Pod has successfully initialized.
                        If specified, no other probes are executed until this completes successfully.
                        If this probe fails, the Pod will be restarted, just as if the livenessProbe failed.
                        This can be used to provide different probe parameters at the beginning of a Pod's lifecycle,
                        when it might take a long time to load data or warm a cache, than during steady-state operation.
                        This cannot be updated.
                        More info: https://kubernetes.io/docs/concepts/workloads/pods/pod-lifecycle#container-probes
                      properties:
                        exec:
                          description: Exec specifies the action to take.
                          properties:
                            command:
                              description: |-
                                Command is the command line to execute inside the container, the working directory for the
                                command  is root ('/') in the container's filesystem. The command is simply exec'd, it is
                                not run inside a shell, so traditional shell instructions ('|', etc) won't work. To use
                                a shell, you need to explicitly call out to that shell.
                                Exit status of 0 is treated as live/healthy and non-zero is unhealthy.
                              items:
                                type: string
                              type: array
                              x-kubernetes-list-type: atomic
                          type: object
                        failureThreshold:
                          description: |-
                            Minimum consecutive failures for the probe to be considered failed after having succeeded.
                            Defaults to 3. Minimum value is 1.
                          format: int32
                          type: integer
                        grpc:
                          description: GRPC specifies an action involving a GRPC port.
                          properties:
                            port:
                              description: Port number of the gRPC service. Number
                                must be in the range 1 to 65535.
                              format: int32
                              type: integer
                            service:
                              default: ""
                              description: |-
                                Service is the name of the service to place in the gRPC HealthCheckRequest
                                (see https://github.com/grpc/grpc/blob/master/doc/health-checking.md).

                                If this is not specified, the default behavior is defined by gRPC.
                              type: string
                          required:
                          - port
                          type: object
                        httpGet:
                          description: HTTPGet specifies the http request to perform.
                          properties:
                            host:
                              description: |-
                                Host name to connect to, defaults to the pod IP. You probably want to set
                                "Host" in httpHeaders instead.
                              type: string
                            httpHeaders:
                              description: Custom headers to set in the request. HTTP
                                allows repeated headers.
                              items:
                                description: HTTPHeader describes a custom header
                                  to be used in HTTP probes
                                properties:
                                  name:
                                    description: |-
                                      The header field name.
                                      This will be canonicalized upon output, so case-variant names will be understood as the same header.
                                    type: string
                                  value:
                                    description: The header field value
                                    type: string
                                required:
                                - name
                                - value
                                type: object
                              type: array
                              x-kubernetes-list-type: atomic
                            path:
                              description: Path to access on the HTTP server.
                              type: string
                            port:
                              anyOf:
                              - type: integer
                              - type: string
                              description: |-
                                Name or number of the port to access on the container.
                                Number must be in the range 1 to 65535.
                                Name must be an IANA_SVC_NAME.
                              x-kubernetes-int-or-string: true
                            scheme:
                              description: |-
                                Scheme to use for connecting to the host.
                                Defaults to HTTP.
                              type: string
                          required:
                          - port
                          type: object
                        initialDelaySeconds:
                          description: |-
                            Number of seconds after the container has started before liveness probes are initiated.
                            More info: https://kubernetes.io/docs/concepts/workloads/pods/pod-lifecycle#container-probes
                          format: int32
                          type: integer
                        periodSeconds:
                          description: |-
                            How often (in seconds) to perform the probe.
                            Default to 10 seconds. Minimum value is 1.
                          format: int32
                          type: integer
                        successThreshold:
                          description: |-
                            Minimum consecutive successes for the probe to be considered successful after having failed.
                            Defaults to 1. Must be 1 for liveness and startup. Minimum value is 1.
                          format: int32
                          type: integer
                        tcpSocket:
                          description: TCPSocket specifies an action involving a TCP
                            port.
                          properties:
                            host:
                              description: 'Optional: Host name to connect to, defaults
                                to the pod IP.'
                              type: string
                            port:
                              anyOf:
                              - type: integer
                              - type: string
                              description: |-
                                Number or name of the port to access on the container.
                                Number must be in the range 1 to 65535.
                                Name must be an IANA_SVC_NAME.
                              x-kubernetes-int-or-string: true
                          required:
                          - port
                          type: object
                        terminationGracePeriodSeconds:
                          description: |-
                            Optional duration in seconds the pod needs to terminate gracefully upon probe failure.
                            The grace period is the duration in seconds after the processes running in the pod are sent
                            a termination signal and the time when the processes are forcibly halted with a kill signal.
                            Set this value longer than the expected cleanup time for your process.
                            If this value is nil, the pod's terminationGracePeriodSeconds will be used. Otherwise, this
                            value overrides the value provided by the pod spec.
                            Value must be non-negative integer. The value zero indicates stop immediately via
                            the kill signal (no opportunity to shut down).
                            This is a beta field and requires enabling ProbeTerminationGracePeriod feature gate.
                            Minimum value is 1. spec.terminationGracePeriodSeconds is used if unset.
                          format: int64
                          type: integer
                        timeoutSeconds:
                          description: |-
                            Number of seconds after which the probe times out.
                            Defaults to 1 second. Minimum value is 1.
                            More info: https://kubernetes.io/docs/concepts/workloads/pods/pod-lifecycle#container-probes
                          format: int32
                          type: integer
                      type: object
                    stdin:
                      description: |-
                        Whether this container should allocate a buffer for stdin in the container runtime. If this
                        is not set, reads from stdin in the container will always result in EOF.
                        Default is false.
                      type: boolean
                    stdinOnce:
                      description: |-
                        Whether the container runtime should close the stdin channel after it has been opened by
                        a single attach. When stdin is true the stdin stream will remain open across multiple attach
                        sessions. If stdinOnce is set to true, stdin is opened on container start, is empty until the
                        first client attaches to stdin, and then remains open and accepts data until the client disconnects,
                        at which time stdin is closed and remains closed until the container is restarted. If this
                        flag is false, a container processes that reads from stdin will never receive an EOF.
                        Default is false
                      type: boolean
                    terminationMessagePath:
                      description: |-
                        Optional: Path at which the file to which the container's termination message
                        will be written is mounted into the container's filesystem.
                        Message written is intended to be brief final status, such as an assertion failure message.
                        Will be truncated by the node if greater than 4096 bytes. The total message length across
                        all containers will be limited to 12kb.
                        Defaults to /dev/termination-log.
                        Cannot be updated.
                      type: string
                    terminationMessagePolicy:
                      description: |-
                        Indicate how the termination message should be populated. File will use the contents of
                        terminationMessagePath to populate the container status message on both success and failure.
                        FallbackToLogsOnError will use the last chunk of container log output if the termination
                        message file is empty and the container exited with an error.
                        The log output is limited to 2048 bytes or 80 lines, whichever is smaller.
                        Defaults to File.
                        Cannot be updated.
                      type: string
                    tty:
                      description: |-
                        Whether this container should allocate a TTY for itself, also requires 'stdin' to be true.
                        Default is false.
                      type: boolean
                    volumeDevices:
                      description: volumeDevices is the list of block devices to be
                        used by the container.
                      items:
                        description: volumeDevice describes a mapping of a raw block
                          device within a container.
                        properties:
                          devicePath:
                            description: devicePath is the path inside of the container
                              that the device will be mapped to.
                            type: string
                          name:
                            description: name must match the name of a persistentVolumeClaim
                              in the pod
                            type: string
                        required:
                        - devicePath
                        - name
                        type: object
                      type: array
                      x-kubernetes-list-map-keys:
                      - devicePath
                      x-kubernetes-list-type: map
                    volumeMounts:
                      description: |-
                        Pod volumes to mount into the container's filesystem.
                        Cannot be updated.
                      items:
                        description: VolumeMount describes a mounting of a Volume
                          within a container.
                        properties:
                          mountPath:
                            description: |-
                              Path within the container at which the volume should be mounted.  Must
                              not contain ':'.
                            type: string
                          mountPropagation:
                            description: |-
                              mountPropagation determines how mounts are propagated from the host
                              to container and the other way around.
                              When not set, MountPropagationNone is used.
                              This field is beta in 1.10.
                              When RecursiveReadOnly is set to IfPossible or to Enabled, MountPropagation must be None or unspecified
                              (which defaults to None).
                            type: string
                          name:
                            description: This must match the Name of a Volume.
                            type: string
                          readOnly:
                            description: |-
                              Mounted read-only if true, read-write otherwise (false or unspecified).
                              Defaults to false.
                            type: boolean
                          recursiveReadOnly:
                            description: |-
                              RecursiveReadOnly specifies whether read-only mounts should be handled
                              recursively.

                              If ReadOnly is false, this field has no meaning and must be unspecified.

                              If ReadOnly is true, and this field is set to Disabled, the mount is not made
                              recursively read-only.  If this field is set to IfPossible, the mount is made
                              recursively read-only, if it is supported by the container runtime.  If this
                              field is set to Enabled, the mount is made recursively read-only if it is
                              supported by the container runtime, otherwise the pod will not be started and
                              an error will be generated to indicate the reason.

                              If this field is set to IfPossible or Enabled, MountPropagation must be set to
                              None (or be unspecified, which defaults to None).

                              If this field is not specified, it is treated as an equivalent of Disabled.
                            type: string
                          subPath:
                            description: |-
                              Path within the volume from which the container's volume should be mounted.
                              Defaults to "" (volume's root).
                            type: string
                          subPathExpr:
                            description: |-
                              Expanded path within the volume from which the container's volume should be mounted.
                              Behaves similarly to SubPath but environment variable references $(VAR_NAME) are expanded using the container's environment.
                              Defaults to "" (volume's root).
                              SubPathExpr and SubPath are mutually exclusive.
                            type: string
                        required:
                        - mountPath
                        - name
                        type: object
                      type: array
                      x-kubernetes-list-map-keys:
                      - mountPath
                      x-kubernetes-list-type: map
                    workingDir:
                      description: |-
                        Container's working directory.
                        If not specified, the container runtime's default will be used, which
                        might be configured in the container image.
                        Cannot be updated.
                      type: string
                  required:
                  - name
                  type: object
                type: array
              labels:
                additionalProperties:
                  type: string
                description: |-
                  Labels configure the external label pairs to ThanosRuler. A default replica label
                  `thanos_ruler_replica` will be always added  as a label with the value of the pod's name and it will be dropped in the alerts.
                type: object
              listenLocal:
                description: |-
                  ListenLocal makes the Thanos ruler listen on loopback, so that it
                  does not bind against the Pod IP.
                type: boolean
              logFormat:
                description: Log format for ThanosRuler to be configured with.
                enum:
                - ""
                - logfmt
                - json
                type: string
              logLevel:
                description: Log level for ThanosRuler to be configured with.
                enum:
                - ""
                - debug
                - info
                - warn
                - error
                type: string
              minReadySeconds:
                description: |-
                  Minimum number of seconds for which a newly created pod should be ready
                  without any of its container crashing for it to be considered available.
                  Defaults to 0 (pod will be considered available as soon as it is ready)
                  This is an alpha field from kubernetes 1.22 until 1.24 which requires enabling the StatefulSetMinReadySeconds feature gate.
                format: int32
                type: integer
              nodeSelector:
                additionalProperties:
                  type: string
                description: Define which Nodes the Pods are scheduled on.
                type: object
              objectStorageConfig:
                description: |-
                  ObjectStorageConfig configures object storage in Thanos.
                  Alternative to ObjectStorageConfigFile, and lower order priority.
                properties:
                  key:
                    description: The key of the secret to select from.  Must be a
                      valid secret key.
                    type: string
                  name:
                    default: ""
                    description: |-
                      Name of the referent.
                      This field is effectively required, but due to backwards compatibility is
                      allowed to be empty. Instances of this type with an empty value here are
                      almost certainly wrong.
                      More info: https://kubernetes.io/docs/concepts/overview/working-with-objects/names/#names
                    type: string
                  optional:
                    description: Specify whether the Secret or its key must be defined
                    type: boolean
                required:
                - key
                type: object
                x-kubernetes-map-type: atomic
              objectStorageConfigFile:
                description: |-
                  ObjectStorageConfigFile specifies the path of the object storage configuration file.
                  When used alongside with ObjectStorageConfig, ObjectStorageConfigFile takes precedence.
                type: string
              paused:
                description: |-
                  When a ThanosRuler deployment is paused, no actions except for deletion
                  will be performed on the underlying objects.
                type: boolean
              podMetadata:
                description: |-
                  PodMetadata configures labels and annotations which are propagated to the ThanosRuler pods.

                  The following items are reserved and cannot be overridden:
                  * "app.kubernetes.io/name" label, set to "thanos-ruler".
                  * "app.kubernetes.io/managed-by" label, set to "prometheus-operator".
                  * "app.kubernetes.io/instance" label, set to the name of the ThanosRuler instance.
                  * "thanos-ruler" label, set to the name of the ThanosRuler instance.
                  * "kubectl.kubernetes.io/default-container" annotation, set to "thanos-ruler".
                properties:
                  annotations:
                    additionalProperties:
                      type: string
                    description: |-
                      Annotations is an unstructured key value map stored with a resource that may be
                      set by external tools to store and retrieve arbitrary metadata. They are not
                      queryable and should be preserved when modifying objects.
                      More info: http://kubernetes.io/docs/user-guide/annotations
                    type: object
                  labels:
                    additionalProperties:
                      type: string
                    description: |-
                      Map of string keys and values that can be used to organize and categorize
                      (scope and select) objects. May match selectors of replication controllers
                      and services.
                      More info: http://kubernetes.io/docs/user-guide/labels
                    type: object
                  name:
                    description: |-
                      Name must be unique within a namespace. Is required when creating resources, although
                      some resources may allow a client to request the generation of an appropriate name
                      automatically. Name is primarily intended for creation idempotence and configuration
                      definition.
                      Cannot be updated.
                      More info: http://kubernetes.io/docs/user-guide/identifiers#names
                    type: string
                type: object
              portName:
                default: web
                description: |-
                  Port name used for the pods and governing service.
                  Defaults to `web`.
                type: string
              priorityClassName:
                description: Priority class assigned to the Pods
                type: string
              prometheusRulesExcludedFromEnforce:
                description: |-
                  PrometheusRulesExcludedFromEnforce - list of Prometheus rules to be excluded from enforcing
                  of adding namespace labels. Works only if enforcedNamespaceLabel set to true.
                  Make sure both ruleNamespace and ruleName are set for each pair
                  Deprecated: use excludedFromEnforcement instead.
                items:
                  description: |-
                    PrometheusRuleExcludeConfig enables users to configure excluded
                    PrometheusRule names and their namespaces to be ignored while enforcing
                    namespace label for alerts and metrics.
                  properties:
                    ruleName:
                      description: Name of the excluded PrometheusRule object.
                      type: string
                    ruleNamespace:
                      description: Namespace of the excluded PrometheusRule object.
                      type: string
                  required:
                  - ruleName
                  - ruleNamespace
                  type: object
                type: array
              queryConfig:
                description: |-
                  Define configuration for connecting to thanos query instances.
                  If this is defined, the QueryEndpoints field will be ignored.
                  Maps to the `query.config` CLI argument.
                  Only available with thanos v0.11.0 and higher.
                properties:
                  key:
                    description: The key of the secret to select from.  Must be a
                      valid secret key.
                    type: string
                  name:
                    default: ""
                    description: |-
                      Name of the referent.
                      This field is effectively required, but due to backwards compatibility is
                      allowed to be empty. Instances of this type with an empty value here are
                      almost certainly wrong.
                      More info: https://kubernetes.io/docs/concepts/overview/working-with-objects/names/#names
                    type: string
                  optional:
                    description: Specify whether the Secret or its key must be defined
                    type: boolean
                required:
                - key
                type: object
                x-kubernetes-map-type: atomic
              queryEndpoints:
                description: |-
                  QueryEndpoints defines Thanos querier endpoints from which to query metrics.
                  Maps to the --query flag of thanos ruler.
                items:
                  type: string
                type: array
              replicas:
                description: Number of thanos ruler instances to deploy.
                format: int32
                type: integer
              resources:
                description: |-
                  Resources defines the resource requirements for single Pods.
                  If not provided, no requests/limits will be set
                properties:
                  claims:
                    description: |-
                      Claims lists the names of resources, defined in spec.resourceClaims,
                      that are used by this container.

                      This is an alpha field and requires enabling the
                      DynamicResourceAllocation feature gate.

                      This field is immutable. It can only be set for containers.
                    items:
                      description: ResourceClaim references one entry in PodSpec.ResourceClaims.
                      properties:
                        name:
                          description: |-
                            Name must match the name of one entry in pod.spec.resourceClaims of
                            the Pod where this field is used. It makes that resource available
                            inside a container.
                          type: string
                        request:
                          description: |-
                            Request is the name chosen for a request in the referenced claim.
                            If empty, everything from the claim is made available, otherwise
                            only the result of this request.
                          type: string
                      required:
                      - name
                      type: object
                    type: array
                    x-kubernetes-list-map-keys:
                    - name
                    x-kubernetes-list-type: map
                  limits:
                    additionalProperties:
                      anyOf:
                      - type: integer
                      - type: string
                      pattern: ^(\+|-)?(([0-9]+(\.[0-9]*)?)|(\.[0-9]+))(([KMGTPE]i)|[numkMGTPE]|([eE](\+|-)?(([0-9]+(\.[0-9]*)?)|(\.[0-9]+))))?$
                      x-kubernetes-int-or-string: true
                    description: |-
                      Limits describes the maximum amount of compute resources allowed.
                      More info: https://kubernetes.io/docs/concepts/configuration/manage-resources-containers/
                    type: object
                  requests:
                    additionalProperties:
                      anyOf:
                      - type: integer
                      - type: string
                      pattern: ^(\+|-)?(([0-9]+(\.[0-9]*)?)|(\.[0-9]+))(([KMGTPE]i)|[numkMGTPE]|([eE](\+|-)?(([0-9]+(\.[0-9]*)?)|(\.[0-9]+))))?$
                      x-kubernetes-int-or-string: true
                    description: |-
                      Requests describes the minimum amount of compute resources required.
                      If Requests is omitted for a container, it defaults to Limits if that is explicitly specified,
                      otherwise to an implementation-defined value. Requests cannot exceed Limits.
                      More info: https://kubernetes.io/docs/concepts/configuration/manage-resources-containers/
                    type: object
                type: object
              retention:
                default: 24h
                description: |-
                  Time duration ThanosRuler shall retain data for. Default is '24h',
                  and must match the regular expression `[0-9]+(ms|s|m|h|d|w|y)` (milliseconds seconds minutes hours days weeks years).
                pattern: ^(0|(([0-9]+)y)?(([0-9]+)w)?(([0-9]+)d)?(([0-9]+)h)?(([0-9]+)m)?(([0-9]+)s)?(([0-9]+)ms)?)$
                type: string
              routePrefix:
                description: The route prefix ThanosRuler registers HTTP handlers
                  for. This allows thanos UI to be served on a sub-path.
                type: string
              ruleNamespaceSelector:
                description: |-
                  Namespaces to be selected for Rules discovery. If unspecified, only
                  the same namespace as the ThanosRuler object is in is used.
                properties:
                  matchExpressions:
                    description: matchExpressions is a list of label selector requirements.
                      The requirements are ANDed.
                    items:
                      description: |-
                        A label selector requirement is a selector that contains values, a key, and an operator that
                        relates the key and values.
                      properties:
                        key:
                          description: key is the label key that the selector applies
                            to.
                          type: string
                        operator:
                          description: |-
                            operator represents a key's relationship to a set of values.
                            Valid operators are In, NotIn, Exists and DoesNotExist.
                          type: string
                        values:
                          description: |-
                            values is an array of string values. If the operator is In or NotIn,
                            the values array must be non-empty. If the operator is Exists or DoesNotExist,
                            the values array must be empty. This array is replaced during a strategic
                            merge patch.
                          items:
                            type: string
                          type: array
                          x-kubernetes-list-type: atomic
                      required:
                      - key
                      - operator
                      type: object
                    type: array
                    x-kubernetes-list-type: atomic
                  matchLabels:
                    additionalProperties:
                      type: string
                    description: |-
                      matchLabels is a map of {key,value} pairs. A single {key,value} in the matchLabels
                      map is equivalent to an element of matchExpressions, whose key field is "key", the
                      operator is "In", and the values array contains only "value". The requirements are ANDed.
                    type: object
                type: object
                x-kubernetes-map-type: atomic
              ruleSelector:
                description: |-
                  A label selector to select which PrometheusRules to mount for alerting and
                  recording.
                properties:
                  matchExpressions:
                    description: matchExpressions is a list of label selector requirements.
                      The requirements are ANDed.
                    items:
                      description: |-
                        A label selector requirement is a selector that contains values, a key, and an operator that
                        relates the key and values.
                      properties:
                        key:
                          description: key is the label key that the selector applies
                            to.
                          type: string
                        operator:
                          description: |-
                            operator represents a key's relationship to a set of values.
                            Valid operators are In, NotIn, Exists and DoesNotExist.
                          type: string
                        values:
                          description: |-
                            values is an array of string values. If the operator is In or NotIn,
                            the values array must be non-empty. If the operator is Exists or DoesNotExist,
                            the values array must be empty. This array is replaced during a strategic
                            merge patch.
                          items:
                            type: string
                          type: array
                          x-kubernetes-list-type: atomic
                      required:
                      - key
                      - operator
                      type: object
                    type: array
                    x-kubernetes-list-type: atomic
                  matchLabels:
                    additionalProperties:
                      type: string
                    description: |-
                      matchLabels is a map of {key,value} pairs. A single {key,value} in the matchLabels
                      map is equivalent to an element of matchExpressions, whose key field is "key", the
                      operator is "In", and the values array contains only "value". The requirements are ANDed.
                    type: object
                type: object
                x-kubernetes-map-type: atomic
              securityContext:
                description: |-
                  SecurityContext holds pod-level security attributes and common container settings.
                  This defaults to the default PodSecurityContext.
                properties:
                  appArmorProfile:
                    description: |-
                      appArmorProfile is the AppArmor options to use by the containers in this pod.
                      Note that this field cannot be set when spec.os.name is windows.
                    properties:
                      localhostProfile:
                        description: |-
                          localhostProfile indicates a profile loaded on the node that should be used.
                          The profile must be preconfigured on the node to work.
                          Must match the loaded name of the profile.
                          Must be set if and only if type is "Localhost".
                        type: string
                      type:
                        description: |-
                          type indicates which kind of AppArmor profile will be applied.
                          Valid options are:
                            Localhost - a profile pre-loaded on the node.
                            RuntimeDefault - the container runtime's default profile.
                            Unconfined - no AppArmor enforcement.
                        type: string
                    required:
                    - type
                    type: object
                  fsGroup:
                    description: |-
                      A special supplemental group that applies to all containers in a pod.
                      Some volume types allow the Kubelet to change the ownership of that volume
                      to be owned by the pod:

                      1. The owning GID will be the FSGroup
                      2. The setgid bit is set (new files created in the volume will be owned by FSGroup)
                      3. The permission bits are OR'd with rw-rw----

                      If unset, the Kubelet will not modify the ownership and permissions of any volume.
                      Note that this field cannot be set when spec.os.name is windows.
                    format: int64
                    type: integer
                  fsGroupChangePolicy:
                    description: |-
                      fsGroupChangePolicy defines behavior of changing ownership and permission of the volume
                      before being exposed inside Pod. This field will only apply to
                      volume types which support fsGroup based ownership(and permissions).
                      It will have no effect on ephemeral volume types such as: secret, configmaps
                      and emptydir.
                      Valid values are "OnRootMismatch" and "Always". If not specified, "Always" is used.
                      Note that this field cannot be set when spec.os.name is windows.
                    type: string
                  runAsGroup:
                    description: |-
                      The GID to run the entrypoint of the container process.
                      Uses runtime default if unset.
                      May also be set in SecurityContext.  If set in both SecurityContext and
                      PodSecurityContext, the value specified in SecurityContext takes precedence
                      for that container.
                      Note that this field cannot be set when spec.os.name is windows.
                    format: int64
                    type: integer
                  runAsNonRoot:
                    description: |-
                      Indicates that the container must run as a non-root user.
                      If true, the Kubelet will validate the image at runtime to ensure that it
                      does not run as UID 0 (root) and fail to start the container if it does.
                      If unset or false, no such validation will be performed.
                      May also be set in SecurityContext.  If set in both SecurityContext and
                      PodSecurityContext, the value specified in SecurityContext takes precedence.
                    type: boolean
                  runAsUser:
                    description: |-
                      The UID to run the entrypoint of the container process.
                      Defaults to user specified in image metadata if unspecified.
                      May also be set in SecurityContext.  If set in both SecurityContext and
                      PodSecurityContext, the value specified in SecurityContext takes precedence
                      for that container.
                      Note that this field cannot be set when spec.os.name is windows.
                    format: int64
                    type: integer
                  seLinuxOptions:
                    description: |-
                      The SELinux context to be applied to all containers.
                      If unspecified, the container runtime will allocate a random SELinux context for each
                      container.  May also be set in SecurityContext.  If set in
                      both SecurityContext and PodSecurityContext, the value specified in SecurityContext
                      takes precedence for that container.
                      Note that this field cannot be set when spec.os.name is windows.
                    properties:
                      level:
                        description: Level is SELinux level label that applies to
                          the container.
                        type: string
                      role:
                        description: Role is a SELinux role label that applies to
                          the container.
                        type: string
                      type:
                        description: Type is a SELinux type label that applies to
                          the container.
                        type: string
                      user:
                        description: User is a SELinux user label that applies to
                          the container.
                        type: string
                    type: object
                  seccompProfile:
                    description: |-
                      The seccomp options to use by the containers in this pod.
                      Note that this field cannot be set when spec.os.name is windows.
                    properties:
                      localhostProfile:
                        description: |-
                          localhostProfile indicates a profile defined in a file on the node should be used.
                          The profile must be preconfigured on the node to work.
                          Must be a descending path, relative to the kubelet's configured seccomp profile location.
                          Must be set if type is "Localhost". Must NOT be set for any other type.
                        type: string
                      type:
                        description: |-
                          type indicates which kind of seccomp profile will be applied.
                          Valid options are:

                          Localhost - a profile defined in a file on the node should be used.
                          RuntimeDefault - the container runtime default profile should be used.
                          Unconfined - no profile should be applied.
                        type: string
                    required:
                    - type
                    type: object
                  supplementalGroups:
                    description: |-
                      A list of groups applied to the first process run in each container, in
                      addition to the container's primary GID and fsGroup (if specified).  If
                      the SupplementalGroupsPolicy feature is enabled, the
                      supplementalGroupsPolicy field determines whether these are in addition
                      to or instead of any group memberships defined in the container image.
                      If unspecified, no additional groups are added, though group memberships
                      defined in the container image may still be used, depending on the
                      supplementalGroupsPolicy field.
                      Note that this field cannot be set when spec.os.name is windows.
                    items:
                      format: int64
                      type: integer
                    type: array
                    x-kubernetes-list-type: atomic
                  supplementalGroupsPolicy:
                    description: |-
                      Defines how supplemental groups of the first container processes are calculated.
                      Valid values are "Merge" and "Strict". If not specified, "Merge" is used.
                      (Alpha) Using the field requires the SupplementalGroupsPolicy feature gate to be enabled
                      and the container runtime must implement support for this feature.
                      Note that this field cannot be set when spec.os.name is windows.
                    type: string
                  sysctls:
                    description: |-
                      Sysctls hold a list of namespaced sysctls used for the pod. Pods with unsupported
                      sysctls (by the container runtime) might fail to launch.
                      Note that this field cannot be set when spec.os.name is windows.
                    items:
                      description: Sysctl defines a kernel parameter to be set
                      properties:
                        name:
                          description: Name of a property to set
                          type: string
                        value:
                          description: Value of a property to set
                          type: string
                      required:
                      - name
                      - value
                      type: object
                    type: array
                    x-kubernetes-list-type: atomic
                  windowsOptions:
                    description: |-
                      The Windows specific settings applied to all containers.
                      If unspecified, the options within a container's SecurityContext will be used.
                      If set in both SecurityContext and PodSecurityContext, the value specified in SecurityContext takes precedence.
                      Note that this field cannot be set when spec.os.name is linux.
                    properties:
                      gmsaCredentialSpec:
                        description: |-
                          GMSACredentialSpec is where the GMSA admission webhook
                          (https://github.com/kubernetes-sigs/windows-gmsa) inlines the contents of the
                          GMSA credential spec named by the GMSACredentialSpecName field.
                        type: string
                      gmsaCredentialSpecName:
                        description: GMSACredentialSpecName is the name of the GMSA
                          credential spec to use.
                        type: string
                      hostProcess:
                        description: |-
                          HostProcess determines if a container should be run as a 'Host Process' container.
                          All of a Pod's containers must have the same effective HostProcess value
                          (it is not allowed to have a mix of HostProcess containers and non-HostProcess containers).
                          In addition, if HostProcess is true then HostNetwork must also be set to true.
                        type: boolean
                      runAsUserName:
                        description: |-
                          The UserName in Windows to run the entrypoint of the container process.
                          Defaults to the user specified in image metadata if unspecified.
                          May also be set in PodSecurityContext. If set in both SecurityContext and
                          PodSecurityContext, the value specified in SecurityContext takes precedence.
                        type: string
                    type: object
                type: object
              serviceAccountName:
                description: |-
                  ServiceAccountName is the name of the ServiceAccount to use to run the
                  Thanos Ruler Pods.
                type: string
              storage:
                description: Storage spec to specify how storage shall be used.
                properties:
                  disableMountSubPath:
                    description: 'Deprecated: subPath usage will be removed in a future
                      release.'
                    type: boolean
                  emptyDir:
                    description: |-
                      EmptyDirVolumeSource to be used by the StatefulSet.
                      If specified, it takes precedence over `ephemeral` and `volumeClaimTemplate`.
                      More info: https://kubernetes.io/docs/concepts/storage/volumes/#emptydir
                    properties:
                      medium:
                        description: |-
                          medium represents what type of storage medium should back this directory.
                          The default is "" which means to use the node's default medium.
                          Must be an empty string (default) or Memory.
                          More info: https://kubernetes.io/docs/concepts/storage/volumes#emptydir
                        type: string
                      sizeLimit:
                        anyOf:
                        - type: integer
                        - type: string
                        description: |-
                          sizeLimit is the total amount of local storage required for this EmptyDir volume.
                          The size limit is also applicable for memory medium.
                          The maximum usage on memory medium EmptyDir would be the minimum value between
                          the SizeLimit specified here and the sum of memory limits of all containers in a pod.
                          The default is nil which means that the limit is undefined.
                          More info: https://kubernetes.io/docs/concepts/storage/volumes#emptydir
                        pattern: ^(\+|-)?(([0-9]+(\.[0-9]*)?)|(\.[0-9]+))(([KMGTPE]i)|[numkMGTPE]|([eE](\+|-)?(([0-9]+(\.[0-9]*)?)|(\.[0-9]+))))?$
                        x-kubernetes-int-or-string: true
                    type: object
                  ephemeral:
                    description: |-
                      EphemeralVolumeSource to be used by the StatefulSet.
                      This is a beta field in k8s 1.21 and GA in 1.15.
                      For lower versions, starting with k8s 1.19, it requires enabling the GenericEphemeralVolume feature gate.
                      More info: https://kubernetes.io/docs/concepts/storage/ephemeral-volumes/#generic-ephemeral-volumes
                    properties:
                      volumeClaimTemplate:
                        description: |-
                          Will be used to create a stand-alone PVC to provision the volume.
                          The pod in which this EphemeralVolumeSource is embedded will be the
                          owner of the PVC, i.e. the PVC will be deleted together with the
                          pod.  The name of the PVC will be `<pod name>-<volume name>` where
                          `<volume name>` is the name from the `PodSpec.Volumes` array
                          entry. Pod validation will reject the pod if the concatenated name
                          is not valid for a PVC (for example, too long).

                          An existing PVC with that name that is not owned by the pod
                          will *not* be used for the pod to avoid using an unrelated
                          volume by mistake. Starting the pod is then blocked until
                          the unrelated PVC is removed. If such a pre-created PVC is
                          meant to be used by the pod, the PVC has to updated with an
                          owner reference to the pod once the pod exists. Normally
                          this should not be necessary, but it may be useful when
                          manually reconstructing a broken cluster.

                          This field is read-only and no changes will be made by Kubernetes
                          to the PVC after it has been created.

                          Required, must not be nil.
                        properties:
                          metadata:
                            description: |-
                              May contain labels and annotations that will be copied into the PVC
                              when creating it. No other fields are allowed and will be rejected during
                              validation.
                            type: object
                          spec:
                            description: |-
                              The specification for the PersistentVolumeClaim. The entire content is
                              copied unchanged into the PVC that gets created from this
                              template. The same fields as in a PersistentVolumeClaim
                              are also valid here.
                            properties:
                              accessModes:
                                description: |-
                                  accessModes contains the desired access modes the volume should have.
                                  More info: https://kubernetes.io/docs/concepts/storage/persistent-volumes#access-modes-1
                                items:
                                  type: string
                                type: array
                                x-kubernetes-list-type: atomic
                              dataSource:
                                description: |-
                                  dataSource field can be used to specify either:
                                  * An existing VolumeSnapshot object (snapshot.storage.k8s.io/VolumeSnapshot)
                                  * An existing PVC (PersistentVolumeClaim)
                                  If the provisioner or an external controller can support the specified data source,
                                  it will create a new volume based on the contents of the specified data source.
                                  When the AnyVolumeDataSource feature gate is enabled, dataSource contents will be copied to dataSourceRef,
                                  and dataSourceRef contents will be copied to dataSource when dataSourceRef.namespace is not specified.
                                  If the namespace is specified, then dataSourceRef will not be copied to dataSource.
                                properties:
                                  apiGroup:
                                    description: |-
                                      APIGroup is the group for the resource being referenced.
                                      If APIGroup is not specified, the specified Kind must be in the core API group.
                                      For any other third-party types, APIGroup is required.
                                    type: string
                                  kind:
                                    description: Kind is the type of resource being
                                      referenced
                                    type: string
                                  name:
                                    description: Name is the name of resource being
                                      referenced
                                    type: string
                                required:
                                - kind
                                - name
                                type: object
                                x-kubernetes-map-type: atomic
                              dataSourceRef:
                                description: |-
                                  dataSourceRef specifies the object from which to populate the volume with data, if a non-empty
                                  volume is desired. This may be any object from a non-empty API group (non
                                  core object) or a PersistentVolumeClaim object.
                                  When this field is specified, volume binding will only succeed if the type of
                                  the specified object matches some installed volume populator or dynamic
                                  provisioner.
                                  This field will replace the functionality of the dataSource field and as such
                                  if both fields are non-empty, they must have the same value. For backwards
                                  compatibility, when namespace isn't specified in dataSourceRef,
                                  both fields (dataSource and dataSourceRef) will be set to the same
                                  value automatically if one of them is empty and the other is non-empty.
                                  When namespace is specified in dataSourceRef,
                                  dataSource isn't set to the same value and must be empty.
                                  There are three important differences between dataSource and dataSourceRef:
                                  * While dataSource only allows two specific types of objects, dataSourceRef
                                    allows any non-core object, as well as PersistentVolumeClaim objects.
                                  * While dataSource ignores disallowed values (dropping them), dataSourceRef
                                    preserves all values, and generates an error if a disallowed value is
                                    specified.
                                  * While dataSource only allows local objects, dataSourceRef allows objects
                                    in any namespaces.
                                  (Beta) Using this field requires the AnyVolumeDataSource feature gate to be enabled.
                                  (Alpha) Using the namespace field of dataSourceRef requires the CrossNamespaceVolumeDataSource feature gate to be enabled.
                                properties:
                                  apiGroup:
                                    description: |-
                                      APIGroup is the group for the resource being referenced.
                                      If APIGroup is not specified, the specified Kind must be in the core API group.
                                      For any other third-party types, APIGroup is required.
                                    type: string
                                  kind:
                                    description: Kind is the type of resource being
                                      referenced
                                    type: string
                                  name:
                                    description: Name is the name of resource being
                                      referenced
                                    type: string
                                  namespace:
                                    description: |-
                                      Namespace is the namespace of resource being referenced
                                      Note that when a namespace is specified, a gateway.networking.k8s.io/ReferenceGrant object is required in the referent namespace to allow that namespace's owner to accept the reference. See the ReferenceGrant documentation for details.
                                      (Alpha) This field requires the CrossNamespaceVolumeDataSource feature gate to be enabled.
                                    type: string
                                required:
                                - kind
                                - name
                                type: object
                              resources:
                                description: |-
                                  resources represents the minimum resources the volume should have.
                                  If RecoverVolumeExpansionFailure feature is enabled users are allowed to specify resource requirements
                                  that are lower than previous value but must still be higher than capacity recorded in the
                                  status field of the claim.
                                  More info: https://kubernetes.io/docs/concepts/storage/persistent-volumes#resources
                                properties:
                                  limits:
                                    additionalProperties:
                                      anyOf:
                                      - type: integer
                                      - type: string
                                      pattern: ^(\+|-)?(([0-9]+(\.[0-9]*)?)|(\.[0-9]+))(([KMGTPE]i)|[numkMGTPE]|([eE](\+|-)?(([0-9]+(\.[0-9]*)?)|(\.[0-9]+))))?$
                                      x-kubernetes-int-or-string: true
                                    description: |-
                                      Limits describes the maximum amount of compute resources allowed.
                                      More info: https://kubernetes.io/docs/concepts/configuration/manage-resources-containers/
                                    type: object
                                  requests:
                                    additionalProperties:
                                      anyOf:
                                      - type: integer
                                      - type: string
                                      pattern: ^(\+|-)?(([0-9]+(\.[0-9]*)?)|(\.[0-9]+))(([KMGTPE]i)|[numkMGTPE]|([eE](\+|-)?(([0-9]+(\.[0-9]*)?)|(\.[0-9]+))))?$
                                      x-kubernetes-int-or-string: true
                                    description: |-
                                      Requests describes the minimum amount of compute resources required.
                                      If Requests is omitted for a container, it defaults to Limits if that is explicitly specified,
                                      otherwise to an implementation-defined value. Requests cannot exceed Limits.
                                      More info: https://kubernetes.io/docs/concepts/configuration/manage-resources-containers/
                                    type: object
                                type: object
                              selector:
                                description: selector is a label query over volumes
                                  to consider for binding.
                                properties:
                                  matchExpressions:
                                    description: matchExpressions is a list of label
                                      selector requirements. The requirements are
                                      ANDed.
                                    items:
                                      description: |-
                                        A label selector requirement is a selector that contains values, a key, and an operator that
                                        relates the key and values.
                                      properties:
                                        key:
                                          description: key is the label key that the
                                            selector applies to.
                                          type: string
                                        operator:
                                          description: |-
                                            operator represents a key's relationship to a set of values.
                                            Valid operators are In, NotIn, Exists and DoesNotExist.
                                          type: string
                                        values:
                                          description: |-
                                            values is an array of string values. If the operator is In or NotIn,
                                            the values array must be non-empty. If the operator is Exists or DoesNotExist,
                                            the values array must be empty. This array is replaced during a strategic
                                            merge patch.
                                          items:
                                            type: string
                                          type: array
                                          x-kubernetes-list-type: atomic
                                      required:
                                      - key
                                      - operator
                                      type: object
                                    type: array
                                    x-kubernetes-list-type: atomic
                                  matchLabels:
                                    additionalProperties:
                                      type: string
                                    description: |-
                                      matchLabels is a map of {key,value} pairs. A single {key,value} in the matchLabels
                                      map is equivalent to an element of matchExpressions, whose key field is "key", the
                                      operator is "In", and the values array contains only "value". The requirements are ANDed.
                                    type: object
                                type: object
                                x-kubernetes-map-type: atomic
                              storageClassName:
                                description: |-
                                  storageClassName is the name of the StorageClass required by the claim.
                                  More info: https://kubernetes.io/docs/concepts/storage/persistent-volumes#class-1
                                type: string
                              volumeAttributesClassName:
                                description: |-
                                  volumeAttributesClassName may be used to set the VolumeAttributesClass used by this claim.
                                  If specified, the CSI driver will create or update the volume with the attributes defined
                                  in the corresponding VolumeAttributesClass. This has a different purpose than storageClassName,
                                  it can be changed after the claim is created. An empty string value means that no VolumeAttributesClass
                                  will be applied to the claim but it's not allowed to reset this field to empty string once it is set.
                                  If unspecified and the PersistentVolumeClaim is unbound, the default VolumeAttributesClass
                                  will be set by the persistentvolume controller if it exists.
                                  If the resource referred to by volumeAttributesClass does not exist, this PersistentVolumeClaim will be
                                  set to a Pending state, as reflected by the modifyVolumeStatus field, until such as a resource
                                  exists.
                                  More info: https://kubernetes.io/docs/concepts/storage/volume-attributes-classes/
                                  (Beta) Using this field requires the VolumeAttributesClass feature gate to be enabled (off by default).
                                type: string
                              volumeMode:
                                description: |-
                                  volumeMode defines what type of volume is required by the claim.
                                  Value of Filesystem is implied when not included in claim spec.
                                type: string
                              volumeName:
                                description: volumeName is the binding reference to
                                  the PersistentVolume backing this claim.
                                type: string
                            type: object
                        required:
                        - spec
                        type: object
                    type: object
                  volumeClaimTemplate:
                    description: |-
                      Defines the PVC spec to be used by the Prometheus StatefulSets.
                      The easiest way to use a volume that cannot be automatically provisioned
                      is to use a label selector alongside manually created PersistentVolumes.
                    properties:
                      apiVersion:
                        description: |-
                          APIVersion defines the versioned schema of this representation of an object.
                          Servers should convert recognized schemas to the latest internal value, and
                          may reject unrecognized values.
                          More info: https://git.k8s.io/community/contributors/devel/sig-architecture/api-conventions.md#resources
                        type: string
                      kind:
                        description: |-
                          Kind is a string value representing the REST resource this object represents.
                          Servers may infer this from the endpoint the client submits requests to.
                          Cannot be updated.
                          In CamelCase.
                          More info: https://git.k8s.io/community/contributors/devel/sig-architecture/api-conventions.md#types-kinds
                        type: string
                      metadata:
                        description: EmbeddedMetadata contains metadata relevant to
                          an EmbeddedResource.
                        properties:
                          annotations:
                            additionalProperties:
                              type: string
                            description: |-
                              Annotations is an unstructured key value map stored with a resource that may be
                              set by external tools to store and retrieve arbitrary metadata. They are not
                              queryable and should be preserved when modifying objects.
                              More info: http://kubernetes.io/docs/user-guide/annotations
                            type: object
                          labels:
                            additionalProperties:
                              type: string
                            description: |-
                              Map of string keys and values that can be used to organize and categorize
                              (scope and select) objects. May match selectors of replication controllers
                              and services.
                              More info: http://kubernetes.io/docs/user-guide/labels
                            type: object
                          name:
                            description: |-
                              Name must be unique within a namespace. Is required when creating resources, although
                              some resources may allow a client to request the generation of an appropriate name
                              automatically. Name is primarily intended for creation idempotence and configuration
                              definition.
                              Cannot be updated.
                              More info: http://kubernetes.io/docs/user-guide/identifiers#names
                            type: string
                        type: object
                      spec:
                        description: |-
                          Defines the desired characteristics of a volume requested by a pod author.
                          More info: https://kubernetes.io/docs/concepts/storage/persistent-volumes#persistentvolumeclaims
                        properties:
                          accessModes:
                            description: |-
                              accessModes contains the desired access modes the volume should have.
                              More info: https://kubernetes.io/docs/concepts/storage/persistent-volumes#access-modes-1
                            items:
                              type: string
                            type: array
                            x-kubernetes-list-type: atomic
                          dataSource:
                            description: |-
                              dataSource field can be used to specify either:
                              * An existing VolumeSnapshot object (snapshot.storage.k8s.io/VolumeSnapshot)
                              * An existing PVC (PersistentVolumeClaim)
                              If the provisioner or an external controller can support the specified data source,
                              it will create a new volume based on the contents of the specified data source.
                              When the AnyVolumeDataSource feature gate is enabled, dataSource contents will be copied to dataSourceRef,
                              and dataSourceRef contents will be copied to dataSource when dataSourceRef.namespace is not specified.
                              If the namespace is specified, then dataSourceRef will not be copied to dataSource.
                            properties:
                              apiGroup:
                                description: |-
                                  APIGroup is the group for the resource being referenced.
                                  If APIGroup is not specified, the specified Kind must be in the core API group.
                                  For any other third-party types, APIGroup is required.
                                type: string
                              kind:
                                description: Kind is the type of resource being referenced
                                type: string
                              name:
                                description: Name is the name of resource being referenced
                                type: string
                            required:
                            - kind
                            - name
                            type: object
                            x-kubernetes-map-type: atomic
                          dataSourceRef:
                            description: |-
                              dataSourceRef specifies the object from which to populate the volume with data, if a non-empty
                              volume is desired. This may be any object from a non-empty API group (non
                              core object) or a PersistentVolumeClaim object.
                              When this field is specified, volume binding will only succeed if the type of
                              the specified object matches some installed volume populator or dynamic
                              provisioner.
                              This field will replace the functionality of the dataSource field and as such
                              if both fields are non-empty, they must have the same value. For backwards
                              compatibility, when namespace isn't specified in dataSourceRef,
                              both fields (dataSource and dataSourceRef) will be set to the same
                              value automatically if one of them is empty and the other is non-empty.
                              When namespace is specified in dataSourceRef,
                              dataSource isn't set to the same value and must be empty.
                              There are three important differences between dataSource and dataSourceRef:
                              * While dataSource only allows two specific types of objects, dataSourceRef
                                allows any non-core object, as well as PersistentVolumeClaim objects.
                              * While dataSource ignores disallowed values (dropping them), dataSourceRef
                                preserves all values, and generates an error if a disallowed value is
                                specified.
                              * While dataSource only allows local objects, dataSourceRef allows objects
                                in any namespaces.
                              (Beta) Using this field requires the AnyVolumeDataSource feature gate to be enabled.
                              (Alpha) Using the namespace field of dataSourceRef requires the CrossNamespaceVolumeDataSource feature gate to be enabled.
                            properties:
                              apiGroup:
                                description: |-
                                  APIGroup is the group for the resource being referenced.
                                  If APIGroup is not specified, the specified Kind must be in the core API group.
                                  For any other third-party types, APIGroup is required.
                                type: string
                              kind:
                                description: Kind is the type of resource being referenced
                                type: string
                              name:
                                description: Name is the name of resource being referenced
                                type: string
                              namespace:
                                description: |-
                                  Namespace is the namespace of resource being referenced
                                  Note that when a namespace is specified, a gateway.networking.k8s.io/ReferenceGrant object is required in the referent namespace to allow that namespace's owner to accept the reference. See the ReferenceGrant documentation for details.
                                  (Alpha) This field requires the CrossNamespaceVolumeDataSource feature gate to be enabled.
                                type: string
                            required:
                            - kind
                            - name
                            type: object
                          resources:
                            description: |-
                              resources represents the minimum resources the volume should have.
                              If RecoverVolumeExpansionFailure feature is enabled users are allowed to specify resource requirements
                              that are lower than previous value but must still be higher than capacity recorded in the
                              status field of the claim.
                              More info: https://kubernetes.io/docs/concepts/storage/persistent-volumes#resources
                            properties:
                              limits:
                                additionalProperties:
                                  anyOf:
                                  - type: integer
                                  - type: string
                                  pattern: ^(\+|-)?(([0-9]+(\.[0-9]*)?)|(\.[0-9]+))(([KMGTPE]i)|[numkMGTPE]|([eE](\+|-)?(([0-9]+(\.[0-9]*)?)|(\.[0-9]+))))?$
                                  x-kubernetes-int-or-string: true
                                description: |-
                                  Limits describes the maximum amount of compute resources allowed.
                                  More info: https://kubernetes.io/docs/concepts/configuration/manage-resources-containers/
                                type: object
                              requests:
                                additionalProperties:
                                  anyOf:
                                  - type: integer
                                  - type: string
                                  pattern: ^(\+|-)?(([0-9]+(\.[0-9]*)?)|(\.[0-9]+))(([KMGTPE]i)|[numkMGTPE]|([eE](\+|-)?(([0-9]+(\.[0-9]*)?)|(\.[0-9]+))))?$
                                  x-kubernetes-int-or-string: true
                                description: |-
                                  Requests describes the minimum amount of compute resources required.
                                  If Requests is omitted for a container, it defaults to Limits if that is explicitly specified,
                                  otherwise to an implementation-defined value. Requests cannot exceed Limits.
                                  More info: https://kubernetes.io/docs/concepts/configuration/manage-resources-containers/
                                type: object
                            type: object
                          selector:
                            description: selector is a label query over volumes to
                              consider for binding.
                            properties:
                              matchExpressions:
                                description: matchExpressions is a list of label selector
                                  requirements. The requirements are ANDed.
                                items:
                                  description: |-
                                    A label selector requirement is a selector that contains values, a key, and an operator that
                                    relates the key and values.
                                  properties:
                                    key:
                                      description: key is the label key that the selector
                                        applies to.
                                      type: string
                                    operator:
                                      description: |-
                                        operator represents a key's relationship to a set of values.
                                        Valid operators are In, NotIn, Exists and DoesNotExist.
                                      type: string
                                    values:
                                      description: |-
                                        values is an array of string values. If the operator is In or NotIn,
                                        the values array must be non-empty. If the operator is Exists or DoesNotExist,
                                        the values array must be empty. This array is replaced during a strategic
                                        merge patch.
                                      items:
                                        type: string
                                      type: array
                                      x-kubernetes-list-type: atomic
                                  required:
                                  - key
                                  - operator
                                  type: object
                                type: array
                                x-kubernetes-list-type: atomic
                              matchLabels:
                                additionalProperties:
                                  type: string
                                description: |-
                                  matchLabels is a map of {key,value} pairs. A single {key,value} in the matchLabels
                                  map is equivalent to an element of matchExpressions, whose key field is "key", the
                                  operator is "In", and the values array contains only "value". The requirements are ANDed.
                                type: object
                            type: object
                            x-kubernetes-map-type: atomic
                          storageClassName:
                            description: |-
                              storageClassName is the name of the StorageClass required by the claim.
                              More info: https://kubernetes.io/docs/concepts/storage/persistent-volumes#class-1
                            type: string
                          volumeAttributesClassName:
                            description: |-
                              volumeAttributesClassName may be used to set the VolumeAttributesClass used by this claim.
                              If specified, the CSI driver will create or update the volume with the attributes defined
                              in the corresponding VolumeAttributesClass. This has a different purpose than storageClassName,
                              it can be changed after the claim is created. An empty string value means that no VolumeAttributesClass
                              will be applied to the claim but it's not allowed to reset this field to empty string once it is set.
                              If unspecified and the PersistentVolumeClaim is unbound, the default VolumeAttributesClass
                              will be set by the persistentvolume controller if it exists.
                              If the resource referred to by volumeAttributesClass does not exist, this PersistentVolumeClaim will be
                              set to a Pending state, as reflected by the modifyVolumeStatus field, until such as a resource
                              exists.
                              More info: https://kubernetes.io/docs/concepts/storage/volume-attributes-classes/
                              (Beta) Using this field requires the VolumeAttributesClass feature gate to be enabled (off by default).
                            type: string
                          volumeMode:
                            description: |-
                              volumeMode defines what type of volume is required by the claim.
                              Value of Filesystem is implied when not included in claim spec.
                            type: string
                          volumeName:
                            description: volumeName is the binding reference to the
                              PersistentVolume backing this claim.
                            type: string
                        type: object
                      status:
                        description: 'Deprecated: this field is never set.'
                        properties:
                          accessModes:
                            description: |-
                              accessModes contains the actual access modes the volume backing the PVC has.
                              More info: https://kubernetes.io/docs/concepts/storage/persistent-volumes#access-modes-1
                            items:
                              type: string
                            type: array
                            x-kubernetes-list-type: atomic
                          allocatedResourceStatuses:
                            additionalProperties:
                              description: |-
                                When a controller receives persistentvolume claim update with ClaimResourceStatus for a resource
                                that it does not recognizes, then it should ignore that update and let other controllers
                                handle it.
                              type: string
                            description: "allocatedResourceStatuses stores status
                              of resource being resized for the given PVC.\nKey names
                              follow standard Kubernetes label syntax. Valid values
                              are either:\n\t* Un-prefixed keys:\n\t\t- storage -
                              the capacity of the volume.\n\t* Custom resources must
                              use implementation-defined prefixed names such as \"example.com/my-custom-resource\"\nApart
                              from above values - keys that are unprefixed or have
                              kubernetes.io prefix are considered\nreserved and hence
                              may not be used.\n\nClaimResourceStatus can be in any
                              of following states:\n\t- ControllerResizeInProgress:\n\t\tState
                              set when resize controller starts resizing the volume
                              in control-plane.\n\t- ControllerResizeFailed:\n\t\tState
                              set when resize has failed in resize controller with
                              a terminal error.\n\t- NodeResizePending:\n\t\tState
                              set when resize controller has finished resizing the
                              volume but further resizing of\n\t\tvolume is needed
                              on the node.\n\t- NodeResizeInProgress:\n\t\tState set
                              when kubelet starts resizing the volume.\n\t- NodeResizeFailed:\n\t\tState
                              set when resizing has failed in kubelet with a terminal
                              error. Transient errors don't set\n\t\tNodeResizeFailed.\nFor
                              example: if expanding a PVC for more capacity - this
                              field can be one of the following states:\n\t- pvc.status.allocatedResourceStatus['storage']
                              = \"ControllerResizeInProgress\"\n     - pvc.status.allocatedResourceStatus['storage']
                              = \"ControllerResizeFailed\"\n     - pvc.status.allocatedResourceStatus['storage']
                              = \"NodeResizePending\"\n     - pvc.status.allocatedResourceStatus['storage']
                              = \"NodeResizeInProgress\"\n     - pvc.status.allocatedResourceStatus['storage']
                              = \"NodeResizeFailed\"\nWhen this field is not set,
                              it means that no resize operation is in progress for
                              the given PVC.\n\nA controller that receives PVC update
                              with previously unknown resourceName or ClaimResourceStatus\nshould
                              ignore the update for the purpose it was designed. For
                              example - a controller that\nonly is responsible for
                              resizing capacity of the volume, should ignore PVC updates
                              that change other valid\nresources associated with PVC.\n\nThis
                              is an alpha field and requires enabling RecoverVolumeExpansionFailure
                              feature."
                            type: object
                            x-kubernetes-map-type: granular
                          allocatedResources:
                            additionalProperties:
                              anyOf:
                              - type: integer
                              - type: string
                              pattern: ^(\+|-)?(([0-9]+(\.[0-9]*)?)|(\.[0-9]+))(([KMGTPE]i)|[numkMGTPE]|([eE](\+|-)?(([0-9]+(\.[0-9]*)?)|(\.[0-9]+))))?$
                              x-kubernetes-int-or-string: true
                            description: "allocatedResources tracks the resources
                              allocated to a PVC including its capacity.\nKey names
                              follow standard Kubernetes label syntax. Valid values
                              are either:\n\t* Un-prefixed keys:\n\t\t- storage -
                              the capacity of the volume.\n\t* Custom resources must
                              use implementation-defined prefixed names such as \"example.com/my-custom-resource\"\nApart
                              from above values - keys that are unprefixed or have
                              kubernetes.io prefix are considered\nreserved and hence
                              may not be used.\n\nCapacity reported here may be larger
                              than the actual capacity when a volume expansion operation\nis
                              requested.\nFor storage quota, the larger value from
                              allocatedResources and PVC.spec.resources is used.\nIf
                              allocatedResources is not set, PVC.spec.resources alone
                              is used for quota calculation.\nIf a volume expansion
                              capacity request is lowered, allocatedResources is only\nlowered
                              if there are no expansion operations in progress and
                              if the actual volume capacity\nis equal or lower than
                              the requested capacity.\n\nA controller that receives
                              PVC update with previously unknown resourceName\nshould
                              ignore the update for the purpose it was designed. For
                              example - a controller that\nonly is responsible for
                              resizing capacity of the volume, should ignore PVC updates
                              that change other valid\nresources associated with PVC.\n\nThis
                              is an alpha field and requires enabling RecoverVolumeExpansionFailure
                              feature."
                            type: object
                          capacity:
                            additionalProperties:
                              anyOf:
                              - type: integer
                              - type: string
                              pattern: ^(\+|-)?(([0-9]+(\.[0-9]*)?)|(\.[0-9]+))(([KMGTPE]i)|[numkMGTPE]|([eE](\+|-)?(([0-9]+(\.[0-9]*)?)|(\.[0-9]+))))?$
                              x-kubernetes-int-or-string: true
                            description: capacity represents the actual resources
                              of the underlying volume.
                            type: object
                          conditions:
                            description: |-
                              conditions is the current Condition of persistent volume claim. If underlying persistent volume is being
                              resized then the Condition will be set to 'Resizing'.
                            items:
                              description: PersistentVolumeClaimCondition contains
                                details about state of pvc
                              properties:
                                lastProbeTime:
                                  description: lastProbeTime is the time we probed
                                    the condition.
                                  format: date-time
                                  type: string
                                lastTransitionTime:
                                  description: lastTransitionTime is the time the
                                    condition transitioned from one status to another.
                                  format: date-time
                                  type: string
                                message:
                                  description: message is the human-readable message
                                    indicating details about last transition.
                                  type: string
                                reason:
                                  description: |-
                                    reason is a unique, this should be a short, machine understandable string that gives the reason
                                    for condition's last transition. If it reports "Resizing" that means the underlying
                                    persistent volume is being resized.
                                  type: string
                                status:
                                  type: string
                                type:
                                  description: |-
                                    PersistentVolumeClaimConditionType defines the condition of PV claim.
                                    Valid values are:
                                      - "Resizing", "FileSystemResizePending"

                                    If RecoverVolumeExpansionFailure feature gate is enabled, then following additional values can be expected:
                                      - "ControllerResizeError", "NodeResizeError"

                                    If VolumeAttributesClass feature gate is enabled, then following additional values can be expected:
                                      - "ModifyVolumeError", "ModifyingVolume"
                                  type: string
                              required:
                              - status
                              - type
                              type: object
                            type: array
                            x-kubernetes-list-map-keys:
                            - type
                            x-kubernetes-list-type: map
                          currentVolumeAttributesClassName:
                            description: |-
                              currentVolumeAttributesClassName is the current name of the VolumeAttributesClass the PVC is using.
                              When unset, there is no VolumeAttributeClass applied to this PersistentVolumeClaim
                              This is a beta field and requires enabling VolumeAttributesClass feature (off by default).
                            type: string
                          modifyVolumeStatus:
                            description: |-
                              ModifyVolumeStatus represents the status object of ControllerModifyVolume operation.
                              When this is unset, there is no ModifyVolume operation being attempted.
                              This is a beta field and requires enabling VolumeAttributesClass feature (off by default).
                            properties:
                              status:
                                description: "status is the status of the ControllerModifyVolume
                                  operation. It can be in any of following states:\n
                                  - Pending\n   Pending indicates that the PersistentVolumeClaim
                                  cannot be modified due to unmet requirements, such
                                  as\n   the specified VolumeAttributesClass not existing.\n
                                  - InProgress\n   InProgress indicates that the volume
                                  is being modified.\n - Infeasible\n  Infeasible
                                  indicates that the request has been rejected as
                                  invalid by the CSI driver. To\n\t  resolve the error,
                                  a valid VolumeAttributesClass needs to be specified.\nNote:
                                  New statuses can be added in the future. Consumers
                                  should check for unknown statuses and fail appropriately."
                                type: string
                              targetVolumeAttributesClassName:
                                description: targetVolumeAttributesClassName is the
                                  name of the VolumeAttributesClass the PVC currently
                                  being reconciled
                                type: string
                            required:
                            - status
                            type: object
                          phase:
                            description: phase represents the current phase of PersistentVolumeClaim.
                            type: string
                        type: object
                    type: object
                type: object
              tolerations:
                description: If specified, the pod's tolerations.
                items:
                  description: |-
                    The pod this Toleration is attached to tolerates any taint that matches
                    the triple <key,value,effect> using the matching operator <operator>.
                  properties:
                    effect:
                      description: |-
                        Effect indicates the taint effect to match. Empty means match all taint effects.
                        When specified, allowed values are NoSchedule, PreferNoSchedule and NoExecute.
                      type: string
                    key:
                      description: |-
                        Key is the taint key that the toleration applies to. Empty means match all taint keys.
                        If the key is empty, operator must be Exists; this combination means to match all values and all keys.
                      type: string
                    operator:
                      description: |-
                        Operator represents a key's relationship to the value.
                        Valid operators are Exists and Equal. Defaults to Equal.
                        Exists is equivalent to wildcard for value, so that a pod can
                        tolerate all taints of a particular category.
                      type: string
                    tolerationSeconds:
                      description: |-
                        TolerationSeconds represents the period of time the toleration (which must be
                        of effect NoExecute, otherwise this field is ignored) tolerates the taint. By default,
                        it is not set, which means tolerate the taint forever (do not evict). Zero and
                        negative values will be treated as 0 (evict immediately) by the system.
                      format: int64
                      type: integer
                    value:
                      description: |-
                        Value is the taint value the toleration matches to.
                        If the operator is Exists, the value should be empty, otherwise just a regular string.
                      type: string
                  type: object
                type: array
              topologySpreadConstraints:
                description: If specified, the pod's topology spread constraints.
                items:
                  description: TopologySpreadConstraint specifies how to spread matching
                    pods among the given topology.
                  properties:
                    labelSelector:
                      description: |-
                        LabelSelector is used to find matching pods.
                        Pods that match this label selector are counted to determine the number of pods
                        in their corresponding topology domain.
                      properties:
                        matchExpressions:
                          description: matchExpressions is a list of label selector
                            requirements. The requirements are ANDed.
                          items:
                            description: |-
                              A label selector requirement is a selector that contains values, a key, and an operator that
                              relates the key and values.
                            properties:
                              key:
                                description: key is the label key that the selector
                                  applies to.
                                type: string
                              operator:
                                description: |-
                                  operator represents a key's relationship to a set of values.
                                  Valid operators are In, NotIn, Exists and DoesNotExist.
                                type: string
                              values:
                                description: |-
                                  values is an array of string values. If the operator is In or NotIn,
                                  the values array must be non-empty. If the operator is Exists or DoesNotExist,
                                  the values array must be empty. This array is replaced during a strategic
                                  merge patch.
                                items:
                                  type: string
                                type: array
                                x-kubernetes-list-type: atomic
                            required:
                            - key
                            - operator
                            type: object
                          type: array
                          x-kubernetes-list-type: atomic
                        matchLabels:
                          additionalProperties:
                            type: string
                          description: |-
                            matchLabels is a map of {key,value} pairs. A single {key,value} in the matchLabels
                            map is equivalent to an element of matchExpressions, whose key field is "key", the
                            operator is "In", and the values array contains only "value". The requirements are ANDed.
                          type: object
                      type: object
                      x-kubernetes-map-type: atomic
                    matchLabelKeys:
                      description: |-
                        MatchLabelKeys is a set of pod label keys to select the pods over which
                        spreading will be calculated. The keys are used to lookup values from the
                        incoming pod labels, those key-value labels are ANDed with labelSelector
                        to select the group of existing pods over which spreading will be calculated
                        for the incoming pod. The same key is forbidden to exist in both MatchLabelKeys and LabelSelector.
                        MatchLabelKeys cannot be set when LabelSelector isn't set.
                        Keys that don't exist in the incoming pod labels will
                        be ignored. A null or empty list means only match against labelSelector.

                        This is a beta field and requires the MatchLabelKeysInPodTopologySpread feature gate to be enabled (enabled by default).
                      items:
                        type: string
                      type: array
                      x-kubernetes-list-type: atomic
                    maxSkew:
                      description: |-
                        MaxSkew describes the degree to which pods may be unevenly distributed.
                        When `whenUnsatisfiable=DoNotSchedule`, it is the maximum permitted difference
                        between the number of matching pods in the target topology and the global minimum.
                        The global minimum is the minimum number of matching pods in an eligible domain
                        or zero if the number of eligible domains is less than MinDomains.
                        For example, in a 3-zone cluster, MaxSkew is set to 1, and pods with the same
                        labelSelector spread as 2/2/1:
                        In this case, the global minimum is 1.
                        | zone1 | zone2 | zone3 |
                        |  P P  |  P P  |   P   |
                        - if MaxSkew is 1, incoming pod can only be scheduled to zone3 to become 2/2/2;
                        scheduling it onto zone1(zone2) would make the ActualSkew(3-1) on zone1(zone2)
                        violate MaxSkew(1).
                        - if MaxSkew is 2, incoming pod can be scheduled onto any zone.
                        When `whenUnsatisfiable=ScheduleAnyway`, it is used to give higher precedence
                        to topologies that satisfy it.
                        It's a required field. Default value is 1 and 0 is not allowed.
                      format: int32
                      type: integer
                    minDomains:
                      description: |-
                        MinDomains indicates a minimum number of eligible domains.
                        When the number of eligible domains with matching topology keys is less than minDomains,
                        Pod Topology Spread treats "global minimum" as 0, and then the calculation of Skew is performed.
                        And when the number of eligible domains with matching topology keys equals or greater than minDomains,
                        this value has no effect on scheduling.
                        As a result, when the number of eligible domains is less than minDomains,
                        scheduler won't schedule more than maxSkew Pods to those domains.
                        If value is nil, the constraint behaves as if MinDomains is equal to 1.
                        Valid values are integers greater than 0.
                        When value is not nil, WhenUnsatisfiable must be DoNotSchedule.

                        For example, in a 3-zone cluster, MaxSkew is set to 2, MinDomains is set to 5 and pods with the same
                        labelSelector spread as 2/2/2:
                        | zone1 | zone2 | zone3 |
                        |  P P  |  P P  |  P P  |
                        The number of domains is less than 5(MinDomains), so "global minimum" is treated as 0.
                        In this situation, new pod with the same labelSelector cannot be scheduled,
                        because computed skew will be 3(3 - 0) if new Pod is scheduled to any of the three zones,
                        it will violate MaxSkew.
                      format: int32
                      type: integer
                    nodeAffinityPolicy:
                      description: |-
                        NodeAffinityPolicy indicates how we will treat Pod's nodeAffinity/nodeSelector
                        when calculating pod topology spread skew. Options are:
                        - Honor: only nodes matching nodeAffinity/nodeSelector are included in the calculations.
                        - Ignore: nodeAffinity/nodeSelector are ignored. All nodes are included in the calculations.

                        If this value is nil, the behavior is equivalent to the Honor policy.
                        This is a beta-level feature default enabled by the NodeInclusionPolicyInPodTopologySpread feature flag.
                      type: string
                    nodeTaintsPolicy:
                      description: |-
                        NodeTaintsPolicy indicates how we will treat node taints when calculating
                        pod topology spread skew. Options are:
                        - Honor: nodes without taints, along with tainted nodes for which the incoming pod
                        has a toleration, are included.
                        - Ignore: node taints are ignored. All nodes are included.

                        If this value is nil, the behavior is equivalent to the Ignore policy.
                        This is a beta-level feature default enabled by the NodeInclusionPolicyInPodTopologySpread feature flag.
                      type: string
                    topologyKey:
                      description: |-
                        TopologyKey is the key of node labels. Nodes that have a label with this key
                        and identical values are considered to be in the same topology.
                        We consider each <key, value> as a "bucket", and try to put balanced number
                        of pods into each bucket.
                        We define a domain as a particular instance of a topology.
                        Also, we define an eligible domain as a domain whose nodes meet the requirements of
                        nodeAffinityPolicy and nodeTaintsPolicy.
                        e.g. If TopologyKey is "kubernetes.io/hostname", each Node is a domain of that topology.
                        And, if TopologyKey is "topology.kubernetes.io/zone", each zone is a domain of that topology.
                        It's a required field.
                      type: string
                    whenUnsatisfiable:
                      description: |-
                        WhenUnsatisfiable indicates how to deal with a pod if it doesn't satisfy
                        the spread constraint.
                        - DoNotSchedule (default) tells the scheduler not to schedule it.
                        - ScheduleAnyway tells the scheduler to schedule the pod in any location,
                          but giving higher precedence to topologies that would help reduce the
                          skew.
                        A constraint is considered "Unsatisfiable" for an incoming pod
                        if and only if every possible node assignment for that pod would violate
                        "MaxSkew" on some topology.
                        For example, in a 3-zone cluster, MaxSkew is set to 1, and pods with the same
                        labelSelector spread as 3/1/1:
                        | zone1 | zone2 | zone3 |
                        | P P P |   P   |   P   |
                        If WhenUnsatisfiable is set to DoNotSchedule, incoming pod can only be scheduled
                        to zone2(zone3) to become 3/2/1(3/1/2) as ActualSkew(2-1) on zone2(zone3) satisfies
                        MaxSkew(1). In other words, the cluster can still be imbalanced, but scheduler
                        won't make it *more* imbalanced.
                        It's a required field.
                      type: string
                  required:
                  - maxSkew
                  - topologyKey
                  - whenUnsatisfiable
                  type: object
                type: array
              tracingConfig:
                description: |-
                  TracingConfig configures tracing in Thanos.

                  `tracingConfigFile` takes precedence over this field.

                  This is an *experimental feature*, it may change in any upcoming release
                  in a breaking way.
                properties:
                  key:
                    description: The key of the secret to select from.  Must be a
                      valid secret key.
                    type: string
                  name:
                    default: ""
                    description: |-
                      Name of the referent.
                      This field is effectively required, but due to backwards compatibility is
                      allowed to be empty. Instances of this type with an empty value here are
                      almost certainly wrong.
                      More info: https://kubernetes.io/docs/concepts/overview/working-with-objects/names/#names
                    type: string
                  optional:
                    description: Specify whether the Secret or its key must be defined
                    type: boolean
                required:
                - key
                type: object
                x-kubernetes-map-type: atomic
              tracingConfigFile:
                description: |-
                  TracingConfig specifies the path of the tracing configuration file.

                  This field takes precedence over `tracingConfig`.

                  This is an *experimental feature*, it may change in any upcoming release
                  in a breaking way.
                type: string
              version:
                description: Version of Thanos to be deployed.
                type: string
              volumeMounts:
                description: |-
                  VolumeMounts allows configuration of additional VolumeMounts on the output StatefulSet definition.
                  VolumeMounts specified will be appended to other VolumeMounts in the ruler container,
                  that are generated as a result of StorageSpec objects.
                items:
                  description: VolumeMount describes a mounting of a Volume within
                    a container.
                  properties:
                    mountPath:
                      description: |-
                        Path within the container at which the volume should be mounted.  Must
                        not contain ':'.
                      type: string
                    mountPropagation:
                      description: |-
                        mountPropagation determines how mounts are propagated from the host
                        to container and the other way around.
                        When not set, MountPropagationNone is used.
                        This field is beta in 1.10.
                        When RecursiveReadOnly is set to IfPossible or to Enabled, MountPropagation must be None or unspecified
                        (which defaults to None).
                      type: string
                    name:
                      description: This must match the Name of a Volume.
                      type: string
                    readOnly:
                      description: |-
                        Mounted read-only if true, read-write otherwise (false or unspecified).
                        Defaults to false.
                      type: boolean
                    recursiveReadOnly:
                      description: |-
                        RecursiveReadOnly specifies whether read-only mounts should be handled
                        recursively.

                        If ReadOnly is false, this field has no meaning and must be unspecified.

                        If ReadOnly is true, and this field is set to Disabled, the mount is not made
                        recursively read-only.  If this field is set to IfPossible, the mount is made
                        recursively read-only, if it is supported by the container runtime.  If this
                        field is set to Enabled, the mount is made recursively read-only if it is
                        supported by the container runtime, otherwise the pod will not be started and
                        an error will be generated to indicate the reason.

                        If this field is set to IfPossible or Enabled, MountPropagation must be set to
                        None (or be unspecified, which defaults to None).

                        If this field is not specified, it is treated as an equivalent of Disabled.
                      type: string
                    subPath:
                      description: |-
                        Path within the volume from which the container's volume should be mounted.
                        Defaults to "" (volume's root).
                      type: string
                    subPathExpr:
                      description: |-
                        Expanded path within the volume from which the container's volume should be mounted.
                        Behaves similarly to SubPath but environment variable references $(VAR_NAME) are expanded using the container's environment.
                        Defaults to "" (volume's root).
                        SubPathExpr and SubPath are mutually exclusive.
                      type: string
                  required:
                  - mountPath
                  - name
                  type: object
                type: array
              volumes:
                description: |-
                  Volumes allows configuration of additional volumes on the output StatefulSet definition. Volumes specified will
                  be appended to other volumes that are generated as a result of StorageSpec objects.
                items:
                  description: Volume represents a named volume in a pod that may
                    be accessed by any container in the pod.
                  properties:
                    awsElasticBlockStore:
                      description: |-
                        awsElasticBlockStore represents an AWS Disk resource that is attached to a
                        kubelet's host machine and then exposed to the pod.
                        More info: https://kubernetes.io/docs/concepts/storage/volumes#awselasticblockstore
                      properties:
                        fsType:
                          description: |-
                            fsType is the filesystem type of the volume that you want to mount.
                            Tip: Ensure that the filesystem type is supported by the host operating system.
                            Examples: "ext4", "xfs", "ntfs". Implicitly inferred to be "ext4" if unspecified.
                            More info: https://kubernetes.io/docs/concepts/storage/volumes#awselasticblockstore
                          type: string
                        partition:
                          description: |-
                            partition is the partition in the volume that you want to mount.
                            If omitted, the default is to mount by volume name.
                            Examples: For volume /dev/sda1, you specify the partition as "1".
                            Similarly, the volume partition for /dev/sda is "0" (or you can leave the property empty).
                          format: int32
                          type: integer
                        readOnly:
                          description: |-
                            readOnly value true will force the readOnly setting in VolumeMounts.
                            More info: https://kubernetes.io/docs/concepts/storage/volumes#awselasticblockstore
                          type: boolean
                        volumeID:
                          description: |-
                            volumeID is unique ID of the persistent disk resource in AWS (Amazon EBS volume).
                            More info: https://kubernetes.io/docs/concepts/storage/volumes#awselasticblockstore
                          type: string
                      required:
                      - volumeID
                      type: object
                    azureDisk:
                      description: azureDisk represents an Azure Data Disk mount on
                        the host and bind mount to the pod.
                      properties:
                        cachingMode:
                          description: 'cachingMode is the Host Caching mode: None,
                            Read Only, Read Write.'
                          type: string
                        diskName:
                          description: diskName is the Name of the data disk in the
                            blob storage
                          type: string
                        diskURI:
                          description: diskURI is the URI of data disk in the blob
                            storage
                          type: string
                        fsType:
                          default: ext4
                          description: |-
                            fsType is Filesystem type to mount.
                            Must be a filesystem type supported by the host operating system.
                            Ex. "ext4", "xfs", "ntfs". Implicitly inferred to be "ext4" if unspecified.
                          type: string
                        kind:
                          description: 'kind expected values are Shared: multiple
                            blob disks per storage account  Dedicated: single blob
                            disk per storage account  Managed: azure managed data
                            disk (only in managed availability set). defaults to shared'
                          type: string
                        readOnly:
                          default: false
                          description: |-
                            readOnly Defaults to false (read/write). ReadOnly here will force
                            the ReadOnly setting in VolumeMounts.
                          type: boolean
                      required:
                      - diskName
                      - diskURI
                      type: object
                    azureFile:
                      description: azureFile represents an Azure File Service mount
                        on the host and bind mount to the pod.
                      properties:
                        readOnly:
                          description: |-
                            readOnly defaults to false (read/write). ReadOnly here will force
                            the ReadOnly setting in VolumeMounts.
                          type: boolean
                        secretName:
                          description: secretName is the  name of secret that contains
                            Azure Storage Account Name and Key
                          type: string
                        shareName:
                          description: shareName is the azure share Name
                          type: string
                      required:
                      - secretName
                      - shareName
                      type: object
                    cephfs:
                      description: cephFS represents a Ceph FS mount on the host that
                        shares a pod's lifetime
                      properties:
                        monitors:
                          description: |-
                            monitors is Required: Monitors is a collection of Ceph monitors
                            More info: https://examples.k8s.io/volumes/cephfs/README.md#how-to-use-it
                          items:
                            type: string
                          type: array
                          x-kubernetes-list-type: atomic
                        path:
                          description: 'path is Optional: Used as the mounted root,
                            rather than the full Ceph tree, default is /'
                          type: string
                        readOnly:
                          description: |-
                            readOnly is Optional: Defaults to false (read/write). ReadOnly here will force
                            the ReadOnly setting in VolumeMounts.
                            More info: https://examples.k8s.io/volumes/cephfs/README.md#how-to-use-it
                          type: boolean
                        secretFile:
                          description: |-
                            secretFile is Optional: SecretFile is the path to key ring for User, default is /etc/ceph/user.secret
                            More info: https://examples.k8s.io/volumes/cephfs/README.md#how-to-use-it
                          type: string
                        secretRef:
                          description: |-
                            secretRef is Optional: SecretRef is reference to the authentication secret for User, default is empty.
                            More info: https://examples.k8s.io/volumes/cephfs/README.md#how-to-use-it
                          properties:
                            name:
                              default: ""
                              description: |-
                                Name of the referent.
                                This field is effectively required, but due to backwards compatibility is
                                allowed to be empty. Instances of this type with an empty value here are
                                almost certainly wrong.
                                More info: https://kubernetes.io/docs/concepts/overview/working-with-objects/names/#names
                              type: string
                          type: object
                          x-kubernetes-map-type: atomic
                        user:
                          description: |-
                            user is optional: User is the rados user name, default is admin
                            More info: https://examples.k8s.io/volumes/cephfs/README.md#how-to-use-it
                          type: string
                      required:
                      - monitors
                      type: object
                    cinder:
                      description: |-
                        cinder represents a cinder volume attached and mounted on kubelets host machine.
                        More info: https://examples.k8s.io/mysql-cinder-pd/README.md
                      properties:
                        fsType:
                          description: |-
                            fsType is the filesystem type to mount.
                            Must be a filesystem type supported by the host operating system.
                            Examples: "ext4", "xfs", "ntfs". Implicitly inferred to be "ext4" if unspecified.
                            More info: https://examples.k8s.io/mysql-cinder-pd/README.md
                          type: string
                        readOnly:
                          description: |-
                            readOnly defaults to false (read/write). ReadOnly here will force
                            the ReadOnly setting in VolumeMounts.
                            More info: https://examples.k8s.io/mysql-cinder-pd/README.md
                          type: boolean
                        secretRef:
                          description: |-
                            secretRef is optional: points to a secret object containing parameters used to connect
                            to OpenStack.
                          properties:
                            name:
                              default: ""
                              description: |-
                                Name of the referent.
                                This field is effectively required, but due to backwards compatibility is
                                allowed to be empty. Instances of this type with an empty value here are
                                almost certainly wrong.
                                More info: https://kubernetes.io/docs/concepts/overview/working-with-objects/names/#names
                              type: string
                          type: object
                          x-kubernetes-map-type: atomic
                        volumeID:
                          description: |-
                            volumeID used to identify the volume in cinder.
                            More info: https://examples.k8s.io/mysql-cinder-pd/README.md
                          type: string
                      required:
                      - volumeID
                      type: object
                    configMap:
                      description: configMap represents a configMap that should populate
                        this volume
                      properties:
                        defaultMode:
                          description: |-
                            defaultMode is optional: mode bits used to set permissions on created files by default.
                            Must be an octal value between 0000 and 0777 or a decimal value between 0 and 511.
                            YAML accepts both octal and decimal values, JSON requires decimal values for mode bits.
                            Defaults to 0644.
                            Directories within the path are not affected by this setting.
                            This might be in conflict with other options that affect the file
                            mode, like fsGroup, and the result can be other mode bits set.
                          format: int32
                          type: integer
                        items:
                          description: |-
                            items if unspecified, each key-value pair in the Data field of the referenced
                            ConfigMap will be projected into the volume as a file whose name is the
                            key and content is the value. If specified, the listed keys will be
                            projected into the specified paths, and unlisted keys will not be
                            present. If a key is specified which is not present in the ConfigMap,
                            the volume setup will error unless it is marked optional. Paths must be
                            relative and may not contain the '..' path or start with '..'.
                          items:
                            description: Maps a string key to a path within a volume.
                            properties:
                              key:
                                description: key is the key to project.
                                type: string
                              mode:
                                description: |-
                                  mode is Optional: mode bits used to set permissions on this file.
                                  Must be an octal value between 0000 and 0777 or a decimal value between 0 and 511.
                                  YAML accepts both octal and decimal values, JSON requires decimal values for mode bits.
                                  If not specified, the volume defaultMode will be used.
                                  This might be in conflict with other options that affect the file
                                  mode, like fsGroup, and the result can be other mode bits set.
                                format: int32
                                type: integer
                              path:
                                description: |-
                                  path is the relative path of the file to map the key to.
                                  May not be an absolute path.
                                  May not contain the path element '..'.
                                  May not start with the string '..'.
                                type: string
                            required:
                            - key
                            - path
                            type: object
                          type: array
                          x-kubernetes-list-type: atomic
                        name:
                          default: ""
                          description: |-
                            Name of the referent.
                            This field is effectively required, but due to backwards compatibility is
                            allowed to be empty. Instances of this type with an empty value here are
                            almost certainly wrong.
                            More info: https://kubernetes.io/docs/concepts/overview/working-with-objects/names/#names
                          type: string
                        optional:
                          description: optional specify whether the ConfigMap or its
                            keys must be defined
                          type: boolean
                      type: object
                      x-kubernetes-map-type: atomic
                    csi:
                      description: csi (Container Storage Interface) represents ephemeral
                        storage that is handled by certain external CSI drivers (Beta
                        feature).
                      properties:
                        driver:
                          description: |-
                            driver is the name of the CSI driver that handles this volume.
                            Consult with your admin for the correct name as registered in the cluster.
                          type: string
                        fsType:
                          description: |-
                            fsType to mount. Ex. "ext4", "xfs", "ntfs".
                            If not provided, the empty value is passed to the associated CSI driver
                            which will determine the default filesystem to apply.
                          type: string
                        nodePublishSecretRef:
                          description: |-
                            nodePublishSecretRef is a reference to the secret object containing
                            sensitive information to pass to the CSI driver to complete the CSI
                            NodePublishVolume and NodeUnpublishVolume calls.
                            This field is optional, and  may be empty if no secret is required. If the
                            secret object contains more than one secret, all secret references are passed.
                          properties:
                            name:
                              default: ""
                              description: |-
                                Name of the referent.
                                This field is effectively required, but due to backwards compatibility is
                                allowed to be empty. Instances of this type with an empty value here are
                                almost certainly wrong.
                                More info: https://kubernetes.io/docs/concepts/overview/working-with-objects/names/#names
                              type: string
                          type: object
                          x-kubernetes-map-type: atomic
                        readOnly:
                          description: |-
                            readOnly specifies a read-only configuration for the volume.
                            Defaults to false (read/write).
                          type: boolean
                        volumeAttributes:
                          additionalProperties:
                            type: string
                          description: |-
                            volumeAttributes stores driver-specific properties that are passed to the CSI
                            driver. Consult your driver's documentation for supported values.
                          type: object
                      required:
                      - driver
                      type: object
                    downwardAPI:
                      description: downwardAPI represents downward API about the pod
                        that should populate this volume
                      properties:
                        defaultMode:
                          description: |-
                            Optional: mode bits to use on created files by default. Must be a
                            Optional: mode bits used to set permissions on created files by default.
                            Must be an octal value between 0000 and 0777 or a decimal value between 0 and 511.
                            YAML accepts both octal and decimal values, JSON requires decimal values for mode bits.
                            Defaults to 0644.
                            Directories within the path are not affected by this setting.
                            This might be in conflict with other options that affect the file
                            mode, like fsGroup, and the result can be other mode bits set.
                          format: int32
                          type: integer
                        items:
                          description: Items is a list of downward API volume file
                          items:
                            description: DownwardAPIVolumeFile represents information
                              to create the file containing the pod field
                            properties:
                              fieldRef:
                                description: 'Required: Selects a field of the pod:
                                  only annotations, labels, name, namespace and uid
                                  are supported.'
                                properties:
                                  apiVersion:
                                    description: Version of the schema the FieldPath
                                      is written in terms of, defaults to "v1".
                                    type: string
                                  fieldPath:
                                    description: Path of the field to select in the
                                      specified API version.
                                    type: string
                                required:
                                - fieldPath
                                type: object
                                x-kubernetes-map-type: atomic
                              mode:
                                description: |-
                                  Optional: mode bits used to set permissions on this file, must be an octal value
                                  between 0000 and 0777 or a decimal value between 0 and 511.
                                  YAML accepts both octal and decimal values, JSON requires decimal values for mode bits.
                                  If not specified, the volume defaultMode will be used.
                                  This might be in conflict with other options that affect the file
                                  mode, like fsGroup, and the result can be other mode bits set.
                                format: int32
                                type: integer
                              path:
                                description: 'Required: Path is  the relative path
                                  name of the file to be created. Must not be absolute
                                  or contain the ''..'' path. Must be utf-8 encoded.
                                  The first item of the relative path must not start
                                  with ''..'''
                                type: string
                              resourceFieldRef:
                                description: |-
                                  Selects a resource of the container: only resources limits and requests
                                  (limits.cpu, limits.memory, requests.cpu and requests.memory) are currently supported.
                                properties:
                                  containerName:
                                    description: 'Container name: required for volumes,
                                      optional for env vars'
                                    type: string
                                  divisor:
                                    anyOf:
                                    - type: integer
                                    - type: string
                                    description: Specifies the output format of the
                                      exposed resources, defaults to "1"
                                    pattern: ^(\+|-)?(([0-9]+(\.[0-9]*)?)|(\.[0-9]+))(([KMGTPE]i)|[numkMGTPE]|([eE](\+|-)?(([0-9]+(\.[0-9]*)?)|(\.[0-9]+))))?$
                                    x-kubernetes-int-or-string: true
                                  resource:
                                    description: 'Required: resource to select'
                                    type: string
                                required:
                                - resource
                                type: object
                                x-kubernetes-map-type: atomic
                            required:
                            - path
                            type: object
                          type: array
                          x-kubernetes-list-type: atomic
                      type: object
                    emptyDir:
                      description: |-
                        emptyDir represents a temporary directory that shares a pod's lifetime.
                        More info: https://kubernetes.io/docs/concepts/storage/volumes#emptydir
                      properties:
                        medium:
                          description: |-
                            medium represents what type of storage medium should back this directory.
                            The default is "" which means to use the node's default medium.
                            Must be an empty string (default) or Memory.
                            More info: https://kubernetes.io/docs/concepts/storage/volumes#emptydir
                          type: string
                        sizeLimit:
                          anyOf:
                          - type: integer
                          - type: string
                          description: |-
                            sizeLimit is the total amount of local storage required for this EmptyDir volume.
                            The size limit is also applicable for memory medium.
                            The maximum usage on memory medium EmptyDir would be the minimum value between
                            the SizeLimit specified here and the sum of memory limits of all containers in a pod.
                            The default is nil which means that the limit is undefined.
                            More info: https://kubernetes.io/docs/concepts/storage/volumes#emptydir
                          pattern: ^(\+|-)?(([0-9]+(\.[0-9]*)?)|(\.[0-9]+))(([KMGTPE]i)|[numkMGTPE]|([eE](\+|-)?(([0-9]+(\.[0-9]*)?)|(\.[0-9]+))))?$
                          x-kubernetes-int-or-string: true
                      type: object
                    ephemeral:
                      description: |-
                        ephemeral represents a volume that is handled by a cluster storage driver.
                        The volume's lifecycle is tied to the pod that defines it - it will be created before the pod starts,
                        and deleted when the pod is removed.

                        Use this if:
                        a) the volume is only needed while the pod runs,
                        b) features of normal volumes like restoring from snapshot or capacity
                           tracking are needed,
                        c) the storage driver is specified through a storage class, and
                        d) the storage driver supports dynamic volume provisioning through
                           a PersistentVolumeClaim (see EphemeralVolumeSource for more
                           information on the connection between this volume type
                           and PersistentVolumeClaim).

                        Use PersistentVolumeClaim or one of the vendor-specific
                        APIs for volumes that persist for longer than the lifecycle
                        of an individual pod.

                        Use CSI for light-weight local ephemeral volumes if the CSI driver is meant to
                        be used that way - see the documentation of the driver for
                        more information.

                        A pod can use both types of ephemeral volumes and
                        persistent volumes at the same time.
                      properties:
                        volumeClaimTemplate:
                          description: |-
                            Will be used to create a stand-alone PVC to provision the volume.
                            The pod in which this EphemeralVolumeSource is embedded will be the
                            owner of the PVC, i.e. the PVC will be deleted together with the
                            pod.  The name of the PVC will be `<pod name>-<volume name>` where
                            `<volume name>` is the name from the `PodSpec.Volumes` array
                            entry. Pod validation will reject the pod if the concatenated name
                            is not valid for a PVC (for example, too long).

                            An existing PVC with that name that is not owned by the pod
                            will *not* be used for the pod to avoid using an unrelated
                            volume by mistake. Starting the pod is then blocked until
                            the unrelated PVC is removed. If such a pre-created PVC is
                            meant to be used by the pod, the PVC has to updated with an
                            owner reference to the pod once the pod exists. Normally
                            this should not be necessary, but it may be useful when
                            manually reconstructing a broken cluster.

                            This field is read-only and no changes will be made by Kubernetes
                            to the PVC after it has been created.

                            Required, must not be nil.
                          properties:
                            metadata:
                              description: |-
                                May contain labels and annotations that will be copied into the PVC
                                when creating it. No other fields are allowed and will be rejected during
                                validation.
                              type: object
                            spec:
                              description: |-
                                The specification for the PersistentVolumeClaim. The entire content is
                                copied unchanged into the PVC that gets created from this
                                template. The same fields as in a PersistentVolumeClaim
                                are also valid here.
                              properties:
                                accessModes:
                                  description: |-
                                    accessModes contains the desired access modes the volume should have.
                                    More info: https://kubernetes.io/docs/concepts/storage/persistent-volumes#access-modes-1
                                  items:
                                    type: string
                                  type: array
                                  x-kubernetes-list-type: atomic
                                dataSource:
                                  description: |-
                                    dataSource field can be used to specify either:
                                    * An existing VolumeSnapshot object (snapshot.storage.k8s.io/VolumeSnapshot)
                                    * An existing PVC (PersistentVolumeClaim)
                                    If the provisioner or an external controller can support the specified data source,
                                    it will create a new volume based on the contents of the specified data source.
                                    When the AnyVolumeDataSource feature gate is enabled, dataSource contents will be copied to dataSourceRef,
                                    and dataSourceRef contents will be copied to dataSource when dataSourceRef.namespace is not specified.
                                    If the namespace is specified, then dataSourceRef will not be copied to dataSource.
                                  properties:
                                    apiGroup:
                                      description: |-
                                        APIGroup is the group for the resource being referenced.
                                        If APIGroup is not specified, the specified Kind must be in the core API group.
                                        For any other third-party types, APIGroup is required.
                                      type: string
                                    kind:
                                      description: Kind is the type of resource being
                                        referenced
                                      type: string
                                    name:
                                      description: Name is the name of resource being
                                        referenced
                                      type: string
                                  required:
                                  - kind
                                  - name
                                  type: object
                                  x-kubernetes-map-type: atomic
                                dataSourceRef:
                                  description: |-
                                    dataSourceRef specifies the object from which to populate the volume with data, if a non-empty
                                    volume is desired. This may be any object from a non-empty API group (non
                                    core object) or a PersistentVolumeClaim object.
                                    When this field is specified, volume binding will only succeed if the type of
                                    the specified object matches some installed volume populator or dynamic
                                    provisioner.
                                    This field will replace the functionality of the dataSource field and as such
                                    if both fields are non-empty, they must have the same value. For backwards
                                    compatibility, when namespace isn't specified in dataSourceRef,
                                    both fields (dataSource and dataSourceRef) will be set to the same
                                    value automatically if one of them is empty and the other is non-empty.
                                    When namespace is specified in dataSourceRef,
                                    dataSource isn't set to the same value and must be empty.
                                    There are three important differences between dataSource and dataSourceRef:
                                    * While dataSource only allows two specific types of objects, dataSourceRef
                                      allows any non-core object, as well as PersistentVolumeClaim objects.
                                    * While dataSource ignores disallowed values (dropping them), dataSourceRef
                                      preserves all values, and generates an error if a disallowed value is
                                      specified.
                                    * While dataSource only allows local objects, dataSourceRef allows objects
                                      in any namespaces.
                                    (Beta) Using this field requires the AnyVolumeDataSource feature gate to be enabled.
                                    (Alpha) Using the namespace field of dataSourceRef requires the CrossNamespaceVolumeDataSource feature gate to be enabled.
                                  properties:
                                    apiGroup:
                                      description: |-
                                        APIGroup is the group for the resource being referenced.
                                        If APIGroup is not specified, the specified Kind must be in the core API group.
                                        For any other third-party types, APIGroup is required.
                                      type: string
                                    kind:
                                      description: Kind is the type of resource being
                                        referenced
                                      type: string
                                    name:
                                      description: Name is the name of resource being
                                        referenced
                                      type: string
                                    namespace:
                                      description: |-
                                        Namespace is the namespace of resource being referenced
                                        Note that when a namespace is specified, a gateway.networking.k8s.io/ReferenceGrant object is required in the referent namespace to allow that namespace's owner to accept the reference. See the ReferenceGrant documentation for details.
                                        (Alpha) This field requires the CrossNamespaceVolumeDataSource feature gate to be enabled.
                                      type: string
                                  required:
                                  - kind
                                  - name
                                  type: object
                                resources:
                                  description: |-
                                    resources represents the minimum resources the volume should have.
                                    If RecoverVolumeExpansionFailure feature is enabled users are allowed to specify resource requirements
                                    that are lower than previous value but must still be higher than capacity recorded in the
                                    status field of the claim.
                                    More info: https://kubernetes.io/docs/concepts/storage/persistent-volumes#resources
                                  properties:
                                    limits:
                                      additionalProperties:
                                        anyOf:
                                        - type: integer
                                        - type: string
                                        pattern: ^(\+|-)?(([0-9]+(\.[0-9]*)?)|(\.[0-9]+))(([KMGTPE]i)|[numkMGTPE]|([eE](\+|-)?(([0-9]+(\.[0-9]*)?)|(\.[0-9]+))))?$
                                        x-kubernetes-int-or-string: true
                                      description: |-
                                        Limits describes the maximum amount of compute resources allowed.
                                        More info: https://kubernetes.io/docs/concepts/configuration/manage-resources-containers/
                                      type: object
                                    requests:
                                      additionalProperties:
                                        anyOf:
                                        - type: integer
                                        - type: string
                                        pattern: ^(\+|-)?(([0-9]+(\.[0-9]*)?)|(\.[0-9]+))(([KMGTPE]i)|[numkMGTPE]|([eE](\+|-)?(([0-9]+(\.[0-9]*)?)|(\.[0-9]+))))?$
                                        x-kubernetes-int-or-string: true
                                      description: |-
                                        Requests describes the minimum amount of compute resources required.
                                        If Requests is omitted for a container, it defaults to Limits if that is explicitly specified,
                                        otherwise to an implementation-defined value. Requests cannot exceed Limits.
                                        More info: https://kubernetes.io/docs/concepts/configuration/manage-resources-containers/
                                      type: object
                                  type: object
                                selector:
                                  description: selector is a label query over volumes
                                    to consider for binding.
                                  properties:
                                    matchExpressions:
                                      description: matchExpressions is a list of label
                                        selector requirements. The requirements are
                                        ANDed.
                                      items:
                                        description: |-
                                          A label selector requirement is a selector that contains values, a key, and an operator that
                                          relates the key and values.
                                        properties:
                                          key:
                                            description: key is the label key that
                                              the selector applies to.
                                            type: string
                                          operator:
                                            description: |-
                                              operator represents a key's relationship to a set of values.
                                              Valid operators are In, NotIn, Exists and DoesNotExist.
                                            type: string
                                          values:
                                            description: |-
                                              values is an array of string values. If the operator is In or NotIn,
                                              the values array must be non-empty. If the operator is Exists or DoesNotExist,
                                              the values array must be empty. This array is replaced during a strategic
                                              merge patch.
                                            items:
                                              type: string
                                            type: array
                                            x-kubernetes-list-type: atomic
                                        required:
                                        - key
                                        - operator
                                        type: object
                                      type: array
                                      x-kubernetes-list-type: atomic
                                    matchLabels:
                                      additionalProperties:
                                        type: string
                                      description: |-
                                        matchLabels is a map of {key,value} pairs. A single {key,value} in the matchLabels
                                        map is equivalent to an element of matchExpressions, whose key field is "key", the
                                        operator is "In", and the values array contains only "value". The requirements are ANDed.
                                      type: object
                                  type: object
                                  x-kubernetes-map-type: atomic
                                storageClassName:
                                  description: |-
                                    storageClassName is the name of the StorageClass required by the claim.
                                    More info: https://kubernetes.io/docs/concepts/storage/persistent-volumes#class-1
                                  type: string
                                volumeAttributesClassName:
                                  description: |-
                                    volumeAttributesClassName may be used to set the VolumeAttributesClass used by this claim.
                                    If specified, the CSI driver will create or update the volume with the attributes defined
                                    in the corresponding VolumeAttributesClass. This has a different purpose than storageClassName,
                                    it can be changed after the claim is created. An empty string value means that no VolumeAttributesClass
                                    will be applied to the claim but it's not allowed to reset this field to empty string once it is set.
                                    If unspecified and the PersistentVolumeClaim is unbound, the default VolumeAttributesClass
                                    will be set by the persistentvolume controller if it exists.
                                    If the resource referred to by volumeAttributesClass does not exist, this PersistentVolumeClaim will be
                                    set to a Pending state, as reflected by the modifyVolumeStatus field, until such as a resource
                                    exists.
                                    More info: https://kubernetes.io/docs/concepts/storage/volume-attributes-classes/
                                    (Beta) Using this field requires the VolumeAttributesClass feature gate to be enabled (off by default).
                                  type: string
                                volumeMode:
                                  description: |-
                                    volumeMode defines what type of volume is required by the claim.
                                    Value of Filesystem is implied when not included in claim spec.
                                  type: string
                                volumeName:
                                  description: volumeName is the binding reference
                                    to the PersistentVolume backing this claim.
                                  type: string
                              type: object
                          required:
                          - spec
                          type: object
                      type: object
                    fc:
                      description: fc represents a Fibre Channel resource that is
                        attached to a kubelet's host machine and then exposed to the
                        pod.
                      properties:
                        fsType:
                          description: |-
                            fsType is the filesystem type to mount.
                            Must be a filesystem type supported by the host operating system.
                            Ex. "ext4", "xfs", "ntfs". Implicitly inferred to be "ext4" if unspecified.
                          type: string
                        lun:
                          description: 'lun is Optional: FC target lun number'
                          format: int32
                          type: integer
                        readOnly:
                          description: |-
                            readOnly is Optional: Defaults to false (read/write). ReadOnly here will force
                            the ReadOnly setting in VolumeMounts.
                          type: boolean
                        targetWWNs:
                          description: 'targetWWNs is Optional: FC target worldwide
                            names (WWNs)'
                          items:
                            type: string
                          type: array
                          x-kubernetes-list-type: atomic
                        wwids:
                          description: |-
                            wwids Optional: FC volume world wide identifiers (wwids)
                            Either wwids or combination of targetWWNs and lun must be set, but not both simultaneously.
                          items:
                            type: string
                          type: array
                          x-kubernetes-list-type: atomic
                      type: object
                    flexVolume:
                      description: |-
                        flexVolume represents a generic volume resource that is
                        provisioned/attached using an exec based plugin.
                      properties:
                        driver:
                          description: driver is the name of the driver to use for
                            this volume.
                          type: string
                        fsType:
                          description: |-
                            fsType is the filesystem type to mount.
                            Must be a filesystem type supported by the host operating system.
                            Ex. "ext4", "xfs", "ntfs". The default filesystem depends on FlexVolume script.
                          type: string
                        options:
                          additionalProperties:
                            type: string
                          description: 'options is Optional: this field holds extra
                            command options if any.'
                          type: object
                        readOnly:
                          description: |-
                            readOnly is Optional: defaults to false (read/write). ReadOnly here will force
                            the ReadOnly setting in VolumeMounts.
                          type: boolean
                        secretRef:
                          description: |-
                            secretRef is Optional: secretRef is reference to the secret object containing
                            sensitive information to pass to the plugin scripts. This may be
                            empty if no secret object is specified. If the secret object
                            contains more than one secret, all secrets are passed to the plugin
                            scripts.
                          properties:
                            name:
                              default: ""
                              description: |-
                                Name of the referent.
                                This field is effectively required, but due to backwards compatibility is
                                allowed to be empty. Instances of this type with an empty value here are
                                almost certainly wrong.
                                More info: https://kubernetes.io/docs/concepts/overview/working-with-objects/names/#names
                              type: string
                          type: object
                          x-kubernetes-map-type: atomic
                      required:
                      - driver
                      type: object
                    flocker:
                      description: flocker represents a Flocker volume attached to
                        a kubelet's host machine. This depends on the Flocker control
                        service being running
                      properties:
                        datasetName:
                          description: |-
                            datasetName is Name of the dataset stored as metadata -> name on the dataset for Flocker
                            should be considered as deprecated
                          type: string
                        datasetUUID:
                          description: datasetUUID is the UUID of the dataset. This
                            is unique identifier of a Flocker dataset
                          type: string
                      type: object
                    gcePersistentDisk:
                      description: |-
                        gcePersistentDisk represents a GCE Disk resource that is attached to a
                        kubelet's host machine and then exposed to the pod.
                        More info: https://kubernetes.io/docs/concepts/storage/volumes#gcepersistentdisk
                      properties:
                        fsType:
                          description: |-
                            fsType is filesystem type of the volume that you want to mount.
                            Tip: Ensure that the filesystem type is supported by the host operating system.
                            Examples: "ext4", "xfs", "ntfs". Implicitly inferred to be "ext4" if unspecified.
                            More info: https://kubernetes.io/docs/concepts/storage/volumes#gcepersistentdisk
                          type: string
                        partition:
                          description: |-
                            partition is the partition in the volume that you want to mount.
                            If omitted, the default is to mount by volume name.
                            Examples: For volume /dev/sda1, you specify the partition as "1".
                            Similarly, the volume partition for /dev/sda is "0" (or you can leave the property empty).
                            More info: https://kubernetes.io/docs/concepts/storage/volumes#gcepersistentdisk
                          format: int32
                          type: integer
                        pdName:
                          description: |-
                            pdName is unique name of the PD resource in GCE. Used to identify the disk in GCE.
                            More info: https://kubernetes.io/docs/concepts/storage/volumes#gcepersistentdisk
                          type: string
                        readOnly:
                          description: |-
                            readOnly here will force the ReadOnly setting in VolumeMounts.
                            Defaults to false.
                            More info: https://kubernetes.io/docs/concepts/storage/volumes#gcepersistentdisk
                          type: boolean
                      required:
                      - pdName
                      type: object
                    gitRepo:
                      description: |-
                        gitRepo represents a git repository at a particular revision.
                        DEPRECATED: GitRepo is deprecated. To provision a container with a git repo, mount an
                        EmptyDir into an InitContainer that clones the repo using git, then mount the EmptyDir
                        into the Pod's container.
                      properties:
                        directory:
                          description: |-
                            directory is the target directory name.
                            Must not contain or start with '..'.  If '.' is supplied, the volume directory will be the
                            git repository.  Otherwise, if specified, the volume will contain the git repository in
                            the subdirectory with the given name.
                          type: string
                        repository:
                          description: repository is the URL
                          type: string
                        revision:
                          description: revision is the commit hash for the specified
                            revision.
                          type: string
                      required:
                      - repository
                      type: object
                    glusterfs:
                      description: |-
                        glusterfs represents a Glusterfs mount on the host that shares a pod's lifetime.
                        More info: https://examples.k8s.io/volumes/glusterfs/README.md
                      properties:
                        endpoints:
                          description: |-
                            endpoints is the endpoint name that details Glusterfs topology.
                            More info: https://examples.k8s.io/volumes/glusterfs/README.md#create-a-pod
                          type: string
                        path:
                          description: |-
                            path is the Glusterfs volume path.
                            More info: https://examples.k8s.io/volumes/glusterfs/README.md#create-a-pod
                          type: string
                        readOnly:
                          description: |-
                            readOnly here will force the Glusterfs volume to be mounted with read-only permissions.
                            Defaults to false.
                            More info: https://examples.k8s.io/volumes/glusterfs/README.md#create-a-pod
                          type: boolean
                      required:
                      - endpoints
                      - path
                      type: object
                    hostPath:
                      description: |-
                        hostPath represents a pre-existing file or directory on the host
                        machine that is directly exposed to the container. This is generally
                        used for system agents or other privileged things that are allowed
                        to see the host machine. Most containers will NOT need this.
                        More info: https://kubernetes.io/docs/concepts/storage/volumes#hostpath
                      properties:
                        path:
                          description: |-
                            path of the directory on the host.
                            If the path is a symlink, it will follow the link to the real path.
                            More info: https://kubernetes.io/docs/concepts/storage/volumes#hostpath
                          type: string
                        type:
                          description: |-
                            type for HostPath Volume
                            Defaults to ""
                            More info: https://kubernetes.io/docs/concepts/storage/volumes#hostpath
                          type: string
                      required:
                      - path
                      type: object
                    image:
                      description: |-
                        image represents an OCI object (a container image or artifact) pulled and mounted on the kubelet's host machine.
                        The volume is resolved at pod startup depending on which PullPolicy value is provided:

                        - Always: the kubelet always attempts to pull the reference. Container creation will fail If the pull fails.
                        - Never: the kubelet never pulls the reference and only uses a local image or artifact. Container creation will fail if the reference isn't present.
                        - IfNotPresent: the kubelet pulls if the reference isn't already present on disk. Container creation will fail if the reference isn't present and the pull fails.

                        The volume gets re-resolved if the pod gets deleted and recreated, which means that new remote content will become available on pod recreation.
                        A failure to resolve or pull the image during pod startup will block containers from starting and may add significant latency. Failures will be retried using normal volume backoff and will be reported on the pod reason and message.
                        The types of objects that may be mounted by this volume are defined by the container runtime implementation on a host machine and at minimum must include all valid types supported by the container image field.
                        The OCI object gets mounted in a single directory (spec.containers[*].volumeMounts.mountPath) by merging the manifest layers in the same way as for container images.
                        The volume will be mounted read-only (ro) and non-executable files (noexec).
                        Sub path mounts for containers are not supported (spec.containers[*].volumeMounts.subpath).
                        The field spec.securityContext.fsGroupChangePolicy has no effect on this volume type.
                      properties:
                        pullPolicy:
                          description: |-
                            Policy for pulling OCI objects. Possible values are:
                            Always: the kubelet always attempts to pull the reference. Container creation will fail If the pull fails.
                            Never: the kubelet never pulls the reference and only uses a local image or artifact. Container creation will fail if the reference isn't present.
                            IfNotPresent: the kubelet pulls if the reference isn't already present on disk. Container creation will fail if the reference isn't present and the pull fails.
                            Defaults to Always if :latest tag is specified, or IfNotPresent otherwise.
                          type: string
                        reference:
                          description: |-
                            Required: Image or artifact reference to be used.
                            Behaves in the same way as pod.spec.containers[*].image.
                            Pull secrets will be assembled in the same way as for the container image by looking up node credentials, SA image pull secrets, and pod spec image pull secrets.
                            More info: https://kubernetes.io/docs/concepts/containers/images
                            This field is optional to allow higher level config management to default or override
                            container images in workload controllers like Deployments and StatefulSets.
                          type: string
                      type: object
                    iscsi:
                      description: |-
                        iscsi represents an ISCSI Disk resource that is attached to a
                        kubelet's host machine and then exposed to the pod.
                        More info: https://examples.k8s.io/volumes/iscsi/README.md
                      properties:
                        chapAuthDiscovery:
                          description: chapAuthDiscovery defines whether support iSCSI
                            Discovery CHAP authentication
                          type: boolean
                        chapAuthSession:
                          description: chapAuthSession defines whether support iSCSI
                            Session CHAP authentication
                          type: boolean
                        fsType:
                          description: |-
                            fsType is the filesystem type of the volume that you want to mount.
                            Tip: Ensure that the filesystem type is supported by the host operating system.
                            Examples: "ext4", "xfs", "ntfs". Implicitly inferred to be "ext4" if unspecified.
                            More info: https://kubernetes.io/docs/concepts/storage/volumes#iscsi
                          type: string
                        initiatorName:
                          description: |-
                            initiatorName is the custom iSCSI Initiator Name.
                            If initiatorName is specified with iscsiInterface simultaneously, new iSCSI interface
                            <target portal>:<volume name> will be created for the connection.
                          type: string
                        iqn:
                          description: iqn is the target iSCSI Qualified Name.
                          type: string
                        iscsiInterface:
                          default: default
                          description: |-
                            iscsiInterface is the interface Name that uses an iSCSI transport.
                            Defaults to 'default' (tcp).
                          type: string
                        lun:
                          description: lun represents iSCSI Target Lun number.
                          format: int32
                          type: integer
                        portals:
                          description: |-
                            portals is the iSCSI Target Portal List. The portal is either an IP or ip_addr:port if the port
                            is other than default (typically TCP ports 860 and 3260).
                          items:
                            type: string
                          type: array
                          x-kubernetes-list-type: atomic
                        readOnly:
                          description: |-
                            readOnly here will force the ReadOnly setting in VolumeMounts.
                            Defaults to false.
                          type: boolean
                        secretRef:
                          description: secretRef is the CHAP Secret for iSCSI target
                            and initiator authentication
                          properties:
                            name:
                              default: ""
                              description: |-
                                Name of the referent.
                                This field is effectively required, but due to backwards compatibility is
                                allowed to be empty. Instances of this type with an empty value here are
                                almost certainly wrong.
                                More info: https://kubernetes.io/docs/concepts/overview/working-with-objects/names/#names
                              type: string
                          type: object
                          x-kubernetes-map-type: atomic
                        targetPortal:
                          description: |-
                            targetPortal is iSCSI Target Portal. The Portal is either an IP or ip_addr:port if the port
                            is other than default (typically TCP ports 860 and 3260).
                          type: string
                      required:
                      - iqn
                      - lun
                      - targetPortal
                      type: object
                    name:
                      description: |-
                        name of the volume.
                        Must be a DNS_LABEL and unique within the pod.
                        More info: https://kubernetes.io/docs/concepts/overview/working-with-objects/names/#names
                      type: string
                    nfs:
                      description: |-
                        nfs represents an NFS mount on the host that shares a pod's lifetime
                        More info: https://kubernetes.io/docs/concepts/storage/volumes#nfs
                      properties:
                        path:
                          description: |-
                            path that is exported by the NFS server.
                            More info: https://kubernetes.io/docs/concepts/storage/volumes#nfs
                          type: string
                        readOnly:
                          description: |-
                            readOnly here will force the NFS export to be mounted with read-only permissions.
                            Defaults to false.
                            More info: https://kubernetes.io/docs/concepts/storage/volumes#nfs
                          type: boolean
                        server:
                          description: |-
                            server is the hostname or IP address of the NFS server.
                            More info: https://kubernetes.io/docs/concepts/storage/volumes#nfs
                          type: string
                      required:
                      - path
                      - server
                      type: object
                    persistentVolumeClaim:
                      description: |-
                        persistentVolumeClaimVolumeSource represents a reference to a
                        PersistentVolumeClaim in the same namespace.
                        More info: https://kubernetes.io/docs/concepts/storage/persistent-volumes#persistentvolumeclaims
                      properties:
                        claimName:
                          description: |-
                            claimName is the name of a PersistentVolumeClaim in the same namespace as the pod using this volume.
                            More info: https://kubernetes.io/docs/concepts/storage/persistent-volumes#persistentvolumeclaims
                          type: string
                        readOnly:
                          description: |-
                            readOnly Will force the ReadOnly setting in VolumeMounts.
                            Default false.
                          type: boolean
                      required:
                      - claimName
                      type: object
                    photonPersistentDisk:
                      description: photonPersistentDisk represents a PhotonController
                        persistent disk attached and mounted on kubelets host machine
                      properties:
                        fsType:
                          description: |-
                            fsType is the filesystem type to mount.
                            Must be a filesystem type supported by the host operating system.
                            Ex. "ext4", "xfs", "ntfs". Implicitly inferred to be "ext4" if unspecified.
                          type: string
                        pdID:
                          description: pdID is the ID that identifies Photon Controller
                            persistent disk
                          type: string
                      required:
                      - pdID
                      type: object
                    portworxVolume:
                      description: portworxVolume represents a portworx volume attached
                        and mounted on kubelets host machine
                      properties:
                        fsType:
                          description: |-
                            fSType represents the filesystem type to mount
                            Must be a filesystem type supported by the host operating system.
                            Ex. "ext4", "xfs". Implicitly inferred to be "ext4" if unspecified.
                          type: string
                        readOnly:
                          description: |-
                            readOnly defaults to false (read/write). ReadOnly here will force
                            the ReadOnly setting in VolumeMounts.
                          type: boolean
                        volumeID:
                          description: volumeID uniquely identifies a Portworx volume
                          type: string
                      required:
                      - volumeID
                      type: object
                    projected:
                      description: projected items for all in one resources secrets,
                        configmaps, and downward API
                      properties:
                        defaultMode:
                          description: |-
                            defaultMode are the mode bits used to set permissions on created files by default.
                            Must be an octal value between 0000 and 0777 or a decimal value between 0 and 511.
                            YAML accepts both octal and decimal values, JSON requires decimal values for mode bits.
                            Directories within the path are not affected by this setting.
                            This might be in conflict with other options that affect the file
                            mode, like fsGroup, and the result can be other mode bits set.
                          format: int32
                          type: integer
                        sources:
                          description: |-
                            sources is the list of volume projections. Each entry in this list
                            handles one source.
                          items:
                            description: |-
                              Projection that may be projected along with other supported volume types.
                              Exactly one of these fields must be set.
                            properties:
                              clusterTrustBundle:
                                description: |-
                                  ClusterTrustBundle allows a pod to access the `.spec.trustBundle` field
                                  of ClusterTrustBundle objects in an auto-updating file.

                                  Alpha, gated by the ClusterTrustBundleProjection feature gate.

                                  ClusterTrustBundle objects can either be selected by name, or by the
                                  combination of signer name and a label selector.

                                  Kubelet performs aggressive normalization of the PEM contents written
                                  into the pod filesystem.  Esoteric PEM features such as inter-block
                                  comments and block headers are stripped.  Certificates are deduplicated.
                                  The ordering of certificates within the file is arbitrary, and Kubelet
                                  may change the order over time.
                                properties:
                                  labelSelector:
                                    description: |-
                                      Select all ClusterTrustBundles that match this label selector.  Only has
                                      effect if signerName is set.  Mutually-exclusive with name.  If unset,
                                      interpreted as "match nothing".  If set but empty, interpreted as "match
                                      everything".
                                    properties:
                                      matchExpressions:
                                        description: matchExpressions is a list of
                                          label selector requirements. The requirements
                                          are ANDed.
                                        items:
                                          description: |-
                                            A label selector requirement is a selector that contains values, a key, and an operator that
                                            relates the key and values.
                                          properties:
                                            key:
                                              description: key is the label key that
                                                the selector applies to.
                                              type: string
                                            operator:
                                              description: |-
                                                operator represents a key's relationship to a set of values.
                                                Valid operators are In, NotIn, Exists and DoesNotExist.
                                              type: string
                                            values:
                                              description: |-
                                                values is an array of string values. If the operator is In or NotIn,
                                                the values array must be non-empty. If the operator is Exists or DoesNotExist,
                                                the values array must be empty. This array is replaced during a strategic
                                                merge patch.
                                              items:
                                                type: string
                                              type: array
                                              x-kubernetes-list-type: atomic
                                          required:
                                          - key
                                          - operator
                                          type: object
                                        type: array
                                        x-kubernetes-list-type: atomic
                                      matchLabels:
                                        additionalProperties:
                                          type: string
                                        description: |-
                                          matchLabels is a map of {key,value} pairs. A single {key,value} in the matchLabels
                                          map is equivalent to an element of matchExpressions, whose key field is "key", the
                                          operator is "In", and the values array contains only "value". The requirements are ANDed.
                                        type: object
                                    type: object
                                    x-kubernetes-map-type: atomic
                                  name:
                                    description: |-
                                      Select a single ClusterTrustBundle by object name.  Mutually-exclusive
                                      with signerName and labelSelector.
                                    type: string
                                  optional:
                                    description: |-
                                      If true, don't block pod startup if the referenced ClusterTrustBundle(s)
                                      aren't available.  If using name, then the named ClusterTrustBundle is
                                      allowed not to exist.  If using signerName, then the combination of
                                      signerName and labelSelector is allowed to match zero
                                      ClusterTrustBundles.
                                    type: boolean
                                  path:
                                    description: Relative path from the volume root
                                      to write the bundle.
                                    type: string
                                  signerName:
                                    description: |-
                                      Select all ClusterTrustBundles that match this signer name.
                                      Mutually-exclusive with name.  The contents of all selected
                                      ClusterTrustBundles will be unified and deduplicated.
                                    type: string
                                required:
                                - path
                                type: object
                              configMap:
                                description: configMap information about the configMap
                                  data to project
                                properties:
                                  items:
                                    description: |-
                                      items if unspecified, each key-value pair in the Data field of the referenced
                                      ConfigMap will be projected into the volume as a file whose name is the
                                      key and content is the value. If specified, the listed keys will be
                                      projected into the specified paths, and unlisted keys will not be
                                      present. If a key is specified which is not present in the ConfigMap,
                                      the volume setup will error unless it is marked optional. Paths must be
                                      relative and may not contain the '..' path or start with '..'.
                                    items:
                                      description: Maps a string key to a path within
                                        a volume.
                                      properties:
                                        key:
                                          description: key is the key to project.
                                          type: string
                                        mode:
                                          description: |-
                                            mode is Optional: mode bits used to set permissions on this file.
                                            Must be an octal value between 0000 and 0777 or a decimal value between 0 and 511.
                                            YAML accepts both octal and decimal values, JSON requires decimal values for mode bits.
                                            If not specified, the volume defaultMode will be used.
                                            This might be in conflict with other options that affect the file
                                            mode, like fsGroup, and the result can be other mode bits set.
                                          format: int32
                                          type: integer
                                        path:
                                          description: |-
                                            path is the relative path of the file to map the key to.
                                            May not be an absolute path.
                                            May not contain the path element '..'.
                                            May not start with the string '..'.
                                          type: string
                                      required:
                                      - key
                                      - path
                                      type: object
                                    type: array
                                    x-kubernetes-list-type: atomic
                                  name:
                                    default: ""
                                    description: |-
                                      Name of the referent.
                                      This field is effectively required, but due to backwards compatibility is
                                      allowed to be empty. Instances of this type with an empty value here are
                                      almost certainly wrong.
                                      More info: https://kubernetes.io/docs/concepts/overview/working-with-objects/names/#names
                                    type: string
                                  optional:
                                    description: optional specify whether the ConfigMap
                                      or its keys must be defined
                                    type: boolean
                                type: object
                                x-kubernetes-map-type: atomic
                              downwardAPI:
                                description: downwardAPI information about the downwardAPI
                                  data to project
                                properties:
                                  items:
                                    description: Items is a list of DownwardAPIVolume
                                      file
                                    items:
                                      description: DownwardAPIVolumeFile represents
                                        information to create the file containing
                                        the pod field
                                      properties:
                                        fieldRef:
                                          description: 'Required: Selects a field
                                            of the pod: only annotations, labels,
                                            name, namespace and uid are supported.'
                                          properties:
                                            apiVersion:
                                              description: Version of the schema the
                                                FieldPath is written in terms of,
                                                defaults to "v1".
                                              type: string
                                            fieldPath:
                                              description: Path of the field to select
                                                in the specified API version.
                                              type: string
                                          required:
                                          - fieldPath
                                          type: object
                                          x-kubernetes-map-type: atomic
                                        mode:
                                          description: |-
                                            Optional: mode bits used to set permissions on this file, must be an octal value
                                            between 0000 and 0777 or a decimal value between 0 and 511.
                                            YAML accepts both octal and decimal values, JSON requires decimal values for mode bits.
                                            If not specified, the volume defaultMode will be used.
                                            This might be in conflict with other options that affect the file
                                            mode, like fsGroup, and the result can be other mode bits set.
                                          format: int32
                                          type: integer
                                        path:
                                          description: 'Required: Path is  the relative
                                            path name of the file to be created. Must
                                            not be absolute or contain the ''..''
                                            path. Must be utf-8 encoded. The first
                                            item of the relative path must not start
                                            with ''..'''
                                          type: string
                                        resourceFieldRef:
                                          description: |-
                                            Selects a resource of the container: only resources limits and requests
                                            (limits.cpu, limits.memory, requests.cpu and requests.memory) are currently supported.
                                          properties:
                                            containerName:
                                              description: 'Container name: required
                                                for volumes, optional for env vars'
                                              type: string
                                            divisor:
                                              anyOf:
                                              - type: integer
                                              - type: string
                                              description: Specifies the output format
                                                of the exposed resources, defaults
                                                to "1"
                                              pattern: ^(\+|-)?(([0-9]+(\.[0-9]*)?)|(\.[0-9]+))(([KMGTPE]i)|[numkMGTPE]|([eE](\+|-)?(([0-9]+(\.[0-9]*)?)|(\.[0-9]+))))?$
                                              x-kubernetes-int-or-string: true
                                            resource:
                                              description: 'Required: resource to
                                                select'
                                              type: string
                                          required:
                                          - resource
                                          type: object
                                          x-kubernetes-map-type: atomic
                                      required:
                                      - path
                                      type: object
                                    type: array
                                    x-kubernetes-list-type: atomic
                                type: object
                              secret:
                                description: secret information about the secret data
                                  to project
                                properties:
                                  items:
                                    description: |-
                                      items if unspecified, each key-value pair in the Data field of the referenced
                                      Secret will be projected into the volume as a file whose name is the
                                      key and content is the value. If specified, the listed keys will be
                                      projected into the specified paths, and unlisted keys will not be
                                      present. If a key is specified which is not present in the Secret,
                                      the volume setup will error unless it is marked optional. Paths must be
                                      relative and may not contain the '..' path or start with '..'.
                                    items:
                                      description: Maps a string key to a path within
                                        a volume.
                                      properties:
                                        key:
                                          description: key is the key to project.
                                          type: string
                                        mode:
                                          description: |-
                                            mode is Optional: mode bits used to set permissions on this file.
                                            Must be an octal value between 0000 and 0777 or a decimal value between 0 and 511.
                                            YAML accepts both octal and decimal values, JSON requires decimal values for mode bits.
                                            If not specified, the volume defaultMode will be used.
                                            This might be in conflict with other options that affect the file
                                            mode, like fsGroup, and the result can be other mode bits set.
                                          format: int32
                                          type: integer
                                        path:
                                          description: |-
                                            path is the relative path of the file to map the key to.
                                            May not be an absolute path.
                                            May not contain the path element '..'.
                                            May not start with the string '..'.
                                          type: string
                                      required:
                                      - key
                                      - path
                                      type: object
                                    type: array
                                    x-kubernetes-list-type: atomic
                                  name:
                                    default: ""
                                    description: |-
                                      Name of the referent.
                                      This field is effectively required, but due to backwards compatibility is
                                      allowed to be empty. Instances of this type with an empty value here are
                                      almost certainly wrong.
                                      More info: https://kubernetes.io/docs/concepts/overview/working-with-objects/names/#names
                                    type: string
                                  optional:
                                    description: optional field specify whether the
                                      Secret or its key must be defined
                                    type: boolean
                                type: object
                                x-kubernetes-map-type: atomic
                              serviceAccountToken:
                                description: serviceAccountToken is information about
                                  the serviceAccountToken data to project
                                properties:
                                  audience:
                                    description: |-
                                      audience is the intended audience of the token. A recipient of a token
                                      must identify itself with an identifier specified in the audience of the
                                      token, and otherwise should reject the token. The audience defaults to the
                                      identifier of the apiserver.
                                    type: string
                                  expirationSeconds:
                                    description: |-
                                      expirationSeconds is the requested duration of validity of the service
                                      account token. As the token approaches expiration, the kubelet volume
                                      plugin will proactively rotate the service account token. The kubelet will
                                      start trying to rotate the token if the token is older than 80 percent of
                                      its time to live or if the token is older than 24 hours.Defaults to 1 hour
                                      and must be at least 10 minutes.
                                    format: int64
                                    type: integer
                                  path:
                                    description: |-
                                      path is the path relative to the mount point of the file to project the
                                      token into.
                                    type: string
                                required:
                                - path
                                type: object
                            type: object
                          type: array
                          x-kubernetes-list-type: atomic
                      type: object
                    quobyte:
                      description: quobyte represents a Quobyte mount on the host
                        that shares a pod's lifetime
                      properties:
                        group:
                          description: |-
                            group to map volume access to
                            Default is no group
                          type: string
                        readOnly:
                          description: |-
                            readOnly here will force the Quobyte volume to be mounted with read-only permissions.
                            Defaults to false.
                          type: boolean
                        registry:
                          description: |-
                            registry represents a single or multiple Quobyte Registry services
                            specified as a string as host:port pair (multiple entries are separated with commas)
                            which acts as the central registry for volumes
                          type: string
                        tenant:
                          description: |-
                            tenant owning the given Quobyte volume in the Backend
                            Used with dynamically provisioned Quobyte volumes, value is set by the plugin
                          type: string
                        user:
                          description: |-
                            user to map volume access to
                            Defaults to serivceaccount user
                          type: string
                        volume:
                          description: volume is a string that references an already
                            created Quobyte volume by name.
                          type: string
                      required:
                      - registry
                      - volume
                      type: object
                    rbd:
                      description: |-
                        rbd represents a Rados Block Device mount on the host that shares a pod's lifetime.
                        More info: https://examples.k8s.io/volumes/rbd/README.md
                      properties:
                        fsType:
                          description: |-
                            fsType is the filesystem type of the volume that you want to mount.
                            Tip: Ensure that the filesystem type is supported by the host operating system.
                            Examples: "ext4", "xfs", "ntfs". Implicitly inferred to be "ext4" if unspecified.
                            More info: https://kubernetes.io/docs/concepts/storage/volumes#rbd
                          type: string
                        image:
                          description: |-
                            image is the rados image name.
                            More info: https://examples.k8s.io/volumes/rbd/README.md#how-to-use-it
                          type: string
                        keyring:
                          default: /etc/ceph/keyring
                          description: |-
                            keyring is the path to key ring for RBDUser.
                            Default is /etc/ceph/keyring.
                            More info: https://examples.k8s.io/volumes/rbd/README.md#how-to-use-it
                          type: string
                        monitors:
                          description: |-
                            monitors is a collection of Ceph monitors.
                            More info: https://examples.k8s.io/volumes/rbd/README.md#how-to-use-it
                          items:
                            type: string
                          type: array
                          x-kubernetes-list-type: atomic
                        pool:
                          default: rbd
                          description: |-
                            pool is the rados pool name.
                            Default is rbd.
                            More info: https://examples.k8s.io/volumes/rbd/README.md#how-to-use-it
                          type: string
                        readOnly:
                          description: |-
                            readOnly here will force the ReadOnly setting in VolumeMounts.
                            Defaults to false.
                            More info: https://examples.k8s.io/volumes/rbd/README.md#how-to-use-it
                          type: boolean
                        secretRef:
                          description: |-
                            secretRef is name of the authentication secret for RBDUser. If provided
                            overrides keyring.
                            Default is nil.
                            More info: https://examples.k8s.io/volumes/rbd/README.md#how-to-use-it
                          properties:
                            name:
                              default: ""
                              description: |-
                                Name of the referent.
                                This field is effectively required, but due to backwards compatibility is
                                allowed to be empty. Instances of this type with an empty value here are
                                almost certainly wrong.
                                More info: https://kubernetes.io/docs/concepts/overview/working-with-objects/names/#names
                              type: string
                          type: object
                          x-kubernetes-map-type: atomic
                        user:
                          default: admin
                          description: |-
                            user is the rados user name.
                            Default is admin.
                            More info: https://examples.k8s.io/volumes/rbd/README.md#how-to-use-it
                          type: string
                      required:
                      - image
                      - monitors
                      type: object
                    scaleIO:
                      description: scaleIO represents a ScaleIO persistent volume
                        attached and mounted on Kubernetes nodes.
                      properties:
                        fsType:
                          default: xfs
                          description: |-
                            fsType is the filesystem type to mount.
                            Must be a filesystem type supported by the host operating system.
                            Ex. "ext4", "xfs", "ntfs".
                            Default is "xfs".
                          type: string
                        gateway:
                          description: gateway is the host address of the ScaleIO
                            API Gateway.
                          type: string
                        protectionDomain:
                          description: protectionDomain is the name of the ScaleIO
                            Protection Domain for the configured storage.
                          type: string
                        readOnly:
                          description: |-
                            readOnly Defaults to false (read/write). ReadOnly here will force
                            the ReadOnly setting in VolumeMounts.
                          type: boolean
                        secretRef:
                          description: |-
                            secretRef references to the secret for ScaleIO user and other
                            sensitive information. If this is not provided, Login operation will fail.
                          properties:
                            name:
                              default: ""
                              description: |-
                                Name of the referent.
                                This field is effectively required, but due to backwards compatibility is
                                allowed to be empty. Instances of this type with an empty value here are
                                almost certainly wrong.
                                More info: https://kubernetes.io/docs/concepts/overview/working-with-objects/names/#names
                              type: string
                          type: object
                          x-kubernetes-map-type: atomic
                        sslEnabled:
                          description: sslEnabled Flag enable/disable SSL communication
                            with Gateway, default false
                          type: boolean
                        storageMode:
                          default: ThinProvisioned
                          description: |-
                            storageMode indicates whether the storage for a volume should be ThickProvisioned or ThinProvisioned.
                            Default is ThinProvisioned.
                          type: string
                        storagePool:
                          description: storagePool is the ScaleIO Storage Pool associated
                            with the protection domain.
                          type: string
                        system:
                          description: system is the name of the storage system as
                            configured in ScaleIO.
                          type: string
                        volumeName:
                          description: |-
                            volumeName is the name of a volume already created in the ScaleIO system
                            that is associated with this volume source.
                          type: string
                      required:
                      - gateway
                      - secretRef
                      - system
                      type: object
                    secret:
                      description: |-
                        secret represents a secret that should populate this volume.
                        More info: https://kubernetes.io/docs/concepts/storage/volumes#secret
                      properties:
                        defaultMode:
                          description: |-
                            defaultMode is Optional: mode bits used to set permissions on created files by default.
                            Must be an octal value between 0000 and 0777 or a decimal value between 0 and 511.
                            YAML accepts both octal and decimal values, JSON requires decimal values
                            for mode bits. Defaults to 0644.
                            Directories within the path are not affected by this setting.
                            This might be in conflict with other options that affect the file
                            mode, like fsGroup, and the result can be other mode bits set.
                          format: int32
                          type: integer
                        items:
                          description: |-
                            items If unspecified, each key-value pair in the Data field of the referenced
                            Secret will be projected into the volume as a file whose name is the
                            key and content is the value. If specified, the listed keys will be
                            projected into the specified paths, and unlisted keys will not be
                            present. If a key is specified which is not present in the Secret,
                            the volume setup will error unless it is marked optional. Paths must be
                            relative and may not contain the '..' path or start with '..'.
                          items:
                            description: Maps a string key to a path within a volume.
                            properties:
                              key:
                                description: key is the key to project.
                                type: string
                              mode:
                                description: |-
                                  mode is Optional: mode bits used to set permissions on this file.
                                  Must be an octal value between 0000 and 0777 or a decimal value between 0 and 511.
                                  YAML accepts both octal and decimal values, JSON requires decimal values for mode bits.
                                  If not specified, the volume defaultMode will be used.
                                  This might be in conflict with other options that affect the file
                                  mode, like fsGroup, and the result can be other mode bits set.
                                format: int32
                                type: integer
                              path:
                                description: |-
                                  path is the relative path of the file to map the key to.
                                  May not be an absolute path.
                                  May not contain the path element '..'.
                                  May not start with the string '..'.
                                type: string
                            required:
                            - key
                            - path
                            type: object
                          type: array
                          x-kubernetes-list-type: atomic
                        optional:
                          description: optional field specify whether the Secret or
                            its keys must be defined
                          type: boolean
                        secretName:
                          description: |-
                            secretName is the name of the secret in the pod's namespace to use.
                            More info: https://kubernetes.io/docs/concepts/storage/volumes#secret
                          type: string
                      type: object
                    storageos:
                      description: storageOS represents a StorageOS volume attached
                        and mounted on Kubernetes nodes.
                      properties:
                        fsType:
                          description: |-
                            fsType is the filesystem type to mount.
                            Must be a filesystem type supported by the host operating system.
                            Ex. "ext4", "xfs", "ntfs". Implicitly inferred to be "ext4" if unspecified.
                          type: string
                        readOnly:
                          description: |-
                            readOnly defaults to false (read/write). ReadOnly here will force
                            the ReadOnly setting in VolumeMounts.
                          type: boolean
                        secretRef:
                          description: |-
                            secretRef specifies the secret to use for obtaining the StorageOS API
                            credentials.  If not specified, default values will be attempted.
                          properties:
                            name:
                              default: ""
                              description: |-
                                Name of the referent.
                                This field is effectively required, but due to backwards compatibility is
                                allowed to be empty. Instances of this type with an empty value here are
                                almost certainly wrong.
                                More info: https://kubernetes.io/docs/concepts/overview/working-with-objects/names/#names
                              type: string
                          type: object
                          x-kubernetes-map-type: atomic
                        volumeName:
                          description: |-
                            volumeName is the human-readable name of the StorageOS volume.  Volume
                            names are only unique within a namespace.
                          type: string
                        volumeNamespace:
                          description: |-
                            volumeNamespace specifies the scope of the volume within StorageOS.  If no
                            namespace is specified then the Pod's namespace will be used.  This allows the
                            Kubernetes name scoping to be mirrored within StorageOS for tighter integration.
                            Set VolumeName to any name to override the default behaviour.
                            Set to "default" if you are not using namespaces within StorageOS.
                            Namespaces that do not pre-exist within StorageOS will be created.
                          type: string
                      type: object
                    vsphereVolume:
                      description: vsphereVolume represents a vSphere volume attached
                        and mounted on kubelets host machine
                      properties:
                        fsType:
                          description: |-
                            fsType is filesystem type to mount.
                            Must be a filesystem type supported by the host operating system.
                            Ex. "ext4", "xfs", "ntfs". Implicitly inferred to be "ext4" if unspecified.
                          type: string
                        storagePolicyID:
                          description: storagePolicyID is the storage Policy Based
                            Management (SPBM) profile ID associated with the StoragePolicyName.
                          type: string
                        storagePolicyName:
                          description: storagePolicyName is the storage Policy Based
                            Management (SPBM) profile name.
                          type: string
                        volumePath:
                          description: volumePath is the path that identifies vSphere
                            volume vmdk
                          type: string
                      required:
                      - volumePath
                      type: object
                  required:
                  - name
                  type: object
                type: array
              web:
                description: Defines the configuration of the ThanosRuler web server.
                properties:
                  httpConfig:
                    description: Defines HTTP parameters for web server.
                    properties:
                      headers:
                        description: List of headers that can be added to HTTP responses.
                        properties:
                          contentSecurityPolicy:
                            description: |-
                              Set the Content-Security-Policy header to HTTP responses.
                              Unset if blank.
                            type: string
                          strictTransportSecurity:
                            description: |-
                              Set the Strict-Transport-Security header to HTTP responses.
                              Unset if blank.
                              Please make sure that you use this with care as this header might force
                              browsers to load Prometheus and the other applications hosted on the same
                              domain and subdomains over HTTPS.
                              https://developer.mozilla.org/en-US/docs/Web/HTTP/Headers/Strict-Transport-Security
                            type: string
                          xContentTypeOptions:
                            description: |-
                              Set the X-Content-Type-Options header to HTTP responses.
                              Unset if blank. Accepted value is nosniff.
                              https://developer.mozilla.org/en-US/docs/Web/HTTP/Headers/X-Content-Type-Options
                            enum:
                            - ""
                            - NoSniff
                            type: string
                          xFrameOptions:
                            description: |-
                              Set the X-Frame-Options header to HTTP responses.
                              Unset if blank. Accepted values are deny and sameorigin.
                              https://developer.mozilla.org/en-US/docs/Web/HTTP/Headers/X-Frame-Options
                            enum:
                            - ""
                            - Deny
                            - SameOrigin
                            type: string
                          xXSSProtection:
                            description: |-
                              Set the X-XSS-Protection header to all responses.
                              Unset if blank.
                              https://developer.mozilla.org/en-US/docs/Web/HTTP/Headers/X-XSS-Protection
                            type: string
                        type: object
                      http2:
                        description: |-
                          Enable HTTP/2 support. Note that HTTP/2 is only supported with TLS.
                          When TLSConfig is not configured, HTTP/2 will be disabled.
                          Whenever the value of the field changes, a rolling update will be triggered.
                        type: boolean
                    type: object
                  tlsConfig:
                    description: Defines the TLS parameters for HTTPS.
                    properties:
                      cert:
                        description: Contains the TLS certificate for the server.
                        properties:
                          configMap:
                            description: ConfigMap containing data to use for the
                              targets.
                            properties:
                              key:
                                description: The key to select.
                                type: string
                              name:
                                default: ""
                                description: |-
                                  Name of the referent.
                                  This field is effectively required, but due to backwards compatibility is
                                  allowed to be empty. Instances of this type with an empty value here are
                                  almost certainly wrong.
                                  More info: https://kubernetes.io/docs/concepts/overview/working-with-objects/names/#names
                                type: string
                              optional:
                                description: Specify whether the ConfigMap or its
                                  key must be defined
                                type: boolean
                            required:
                            - key
                            type: object
                            x-kubernetes-map-type: atomic
                          secret:
                            description: Secret containing data to use for the targets.
                            properties:
                              key:
                                description: The key of the secret to select from.  Must
                                  be a valid secret key.
                                type: string
                              name:
                                default: ""
                                description: |-
                                  Name of the referent.
                                  This field is effectively required, but due to backwards compatibility is
                                  allowed to be empty. Instances of this type with an empty value here are
                                  almost certainly wrong.
                                  More info: https://kubernetes.io/docs/concepts/overview/working-with-objects/names/#names
                                type: string
                              optional:
                                description: Specify whether the Secret or its key
                                  must be defined
                                type: boolean
                            required:
                            - key
                            type: object
                            x-kubernetes-map-type: atomic
                        type: object
                      certFile:
                        description: |-
                          Path to the TLS certificate file in the Prometheus container for the server.
                          Mutually exclusive with `cert`.
                        type: string
                      cipherSuites:
                        description: |-
                          List of supported cipher suites for TLS versions up to TLS 1.2. If empty,
                          Go default cipher suites are used. Available cipher suites are documented
                          in the go documentation: https://golang.org/pkg/crypto/tls/#pkg-constants
                        items:
                          type: string
                        type: array
                      client_ca:
                        description: Contains the CA certificate for client certificate
                          authentication to the server.
                        properties:
                          configMap:
                            description: ConfigMap containing data to use for the
                              targets.
                            properties:
                              key:
                                description: The key to select.
                                type: string
                              name:
                                default: ""
                                description: |-
                                  Name of the referent.
                                  This field is effectively required, but due to backwards compatibility is
                                  allowed to be empty. Instances of this type with an empty value here are
                                  almost certainly wrong.
                                  More info: https://kubernetes.io/docs/concepts/overview/working-with-objects/names/#names
                                type: string
                              optional:
                                description: Specify whether the ConfigMap or its
                                  key must be defined
                                type: boolean
                            required:
                            - key
                            type: object
                            x-kubernetes-map-type: atomic
                          secret:
                            description: Secret containing data to use for the targets.
                            properties:
                              key:
                                description: The key of the secret to select from.  Must
                                  be a valid secret key.
                                type: string
                              name:
                                default: ""
                                description: |-
                                  Name of the referent.
                                  This field is effectively required, but due to backwards compatibility is
                                  allowed to be empty. Instances of this type with an empty value here are
                                  almost certainly wrong.
                                  More info: https://kubernetes.io/docs/concepts/overview/working-with-objects/names/#names
                                type: string
                              optional:
                                description: Specify whether the Secret or its key
                                  must be defined
                                type: boolean
                            required:
                            - key
                            type: object
                            x-kubernetes-map-type: atomic
                        type: object
                      clientAuthType:
                        description: |-
                          Server policy for client authentication. Maps to ClientAuth Policies.
                          For more detail on clientAuth options:
                          https://golang.org/pkg/crypto/tls/#ClientAuthType
                        type: string
                      clientCAFile:
                        description: |-
                          Path to the CA certificate file for client certificate authentication to the server.
                          Mutually exclusive with `client_ca`.
                        type: string
                      curvePreferences:
                        description: |-
                          Elliptic curves that will be used in an ECDHE handshake, in preference
                          order. Available curves are documented in the go documentation:
                          https://golang.org/pkg/crypto/tls/#CurveID
                        items:
                          type: string
                        type: array
                      keyFile:
                        description: |-
                          Path to the TLS key file in the Prometheus container for the server.
                          Mutually exclusive with `keySecret`.
                        type: string
                      keySecret:
                        description: Secret containing the TLS key for the server.
                        properties:
                          key:
                            description: The key of the secret to select from.  Must
                              be a valid secret key.
                            type: string
                          name:
                            default: ""
                            description: |-
                              Name of the referent.
                              This field is effectively required, but due to backwards compatibility is
                              allowed to be empty. Instances of this type with an empty value here are
                              almost certainly wrong.
                              More info: https://kubernetes.io/docs/concepts/overview/working-with-objects/names/#names
                            type: string
                          optional:
                            description: Specify whether the Secret or its key must
                              be defined
                            type: boolean
                        required:
                        - key
                        type: object
                        x-kubernetes-map-type: atomic
                      maxVersion:
                        description: Maximum TLS version that is acceptable. Defaults
                          to TLS13.
                        type: string
                      minVersion:
                        description: Minimum TLS version that is acceptable. Defaults
                          to TLS12.
                        type: string
                      preferServerCipherSuites:
                        description: |-
                          Controls whether the server selects the
                          client's most preferred cipher suite, or the server's most preferred
                          cipher suite. If true then the server's preference, as expressed in
                          the order of elements in cipherSuites, is used.
                        type: boolean
                    type: object
                type: object
            type: object
          status:
            description: |-
              Most recent observed status of the ThanosRuler cluster. Read-only.
              More info:
              https://github.com/kubernetes/community/blob/master/contributors/devel/sig-architecture/api-conventions.md#spec-and-status
            properties:
              availableReplicas:
                description: |-
                  Total number of available pods (ready for at least minReadySeconds)
                  targeted by this ThanosRuler deployment.
                format: int32
                type: integer
              conditions:
                description: The current state of the ThanosRuler object.
                items:
                  description: |-
                    Condition represents the state of the resources associated with the
                    Prometheus, Alertmanager or ThanosRuler resource.
                  properties:
                    lastTransitionTime:
                      description: lastTransitionTime is the time of the last update
                        to the current status property.
                      format: date-time
                      type: string
                    message:
                      description: Human-readable message indicating details for the
                        condition's last transition.
                      type: string
                    observedGeneration:
                      description: |-
                        ObservedGeneration represents the .metadata.generation that the
                        condition was set based upon. For instance, if `.metadata.generation` is
                        currently 12, but the `.status.conditions[].observedGeneration` is 9, the
                        condition is out of date with respect to the current state of the
                        instance.
                      format: int64
                      type: integer
                    reason:
                      description: Reason for the condition's last transition.
                      type: string
                    status:
                      description: Status of the condition.
                      type: string
                    type:
                      description: Type of the condition being reported.
                      type: string
                  required:
                  - lastTransitionTime
                  - status
                  - type
                  type: object
                type: array
                x-kubernetes-list-map-keys:
                - type
                x-kubernetes-list-type: map
              paused:
                description: |-
                  Represents whether any actions on the underlying managed objects are
                  being performed. Only delete actions will be performed.
                type: boolean
              replicas:
                description: |-
                  Total number of non-terminated pods targeted by this ThanosRuler deployment
                  (their labels match the selector).
                format: int32
                type: integer
              unavailableReplicas:
                description: Total number of unavailable pods targeted by this ThanosRuler
                  deployment.
                format: int32
                type: integer
              updatedReplicas:
                description: |-
                  Total number of non-terminated pods targeted by this ThanosRuler deployment
                  that have the desired version spec.
                format: int32
                type: integer
            required:
            - availableReplicas
            - paused
            - replicas
            - unavailableReplicas
            - updatedReplicas
            type: object
        required:
        - spec
        type: object
    served: true
    storage: true
    subresources:
      status: {}<|MERGE_RESOLUTION|>--- conflicted
+++ resolved
@@ -3,13 +3,8 @@
 kind: CustomResourceDefinition
 metadata:
   annotations:
-<<<<<<< HEAD
     controller-gen.kubebuilder.io/version: v0.16.3
-    operator.prometheus.io/version: 0.77.0
-=======
-    controller-gen.kubebuilder.io/version: v0.16.1
     operator.prometheus.io/version: 0.77.1
->>>>>>> 3271016a
   name: thanosrulers.monitoring.coreos.com
 spec:
   group: monitoring.coreos.com
